--- conflicted
+++ resolved
@@ -4,11 +4,7 @@
 edition = "2021"
 
 [dependencies]
-<<<<<<< HEAD
-brotli = "3.3"
-=======
 chrono = "0.4.41"
->>>>>>> 9a6ba74b
 error-stack = "0.5"
 fastly = "0.11.5"
 fern = "0.7.1"
@@ -17,6 +13,4 @@
 log-fastly = "0.11.5"
 serde = { version = "1.0", features = ["derive"] }
 serde_json = "1.0.140"   
-trusted-server-common = { path = "../common" }
-fern ="0.7"
-chrono = "0.4.41"+trusted-server-common = { path = "../common" }