use std::env;

use fastly::geo::geo_lookup;
use fastly::http::{header, Method, StatusCode};
use fastly::KVStore;
use fastly::{Error, Request, Response};
use log::LevelFilter::Info;
use serde_json::json;

mod error;
use crate::error::to_error_response;

use trusted_server_common::constants::{
    HEADER_SYNTHETIC_FRESH, HEADER_SYNTHETIC_TRUSTED_SERVER, HEADER_X_COMPRESS_HINT,
    HEADER_X_CONSENT_ADVERTISING, HEADER_X_FORWARDED_FOR, HEADER_X_GEO_CITY,
    HEADER_X_GEO_CONTINENT, HEADER_X_GEO_COORDINATES, HEADER_X_GEO_COUNTRY,
    HEADER_X_GEO_INFO_AVAILABLE, HEADER_X_GEO_METRO_CODE,
};
use trusted_server_common::cookies::create_synthetic_cookie;
<<<<<<< HEAD
use trusted_server_common::gam::{
    handle_gam_custom_url, handle_gam_golden_url, handle_gam_render, handle_gam_test,
};
=======
// Note: TrustedServerError is used internally by the common crate
>>>>>>> 55dac6b0
use trusted_server_common::gdpr::{
    get_consent_from_request, handle_consent_request, handle_data_subject_request, GdprConsent,
};
use trusted_server_common::models::AdResponse;
use trusted_server_common::prebid::PrebidRequest;
use trusted_server_common::privacy::PRIVACY_TEMPLATE;
use trusted_server_common::settings::Settings;
use trusted_server_common::synthetic::{generate_synthetic_id, get_or_generate_synthetic_id};
use trusted_server_common::templates::{GAM_TEST_TEMPLATE, HTML_TEMPLATE};
use trusted_server_common::why::WHY_TEMPLATE;

#[fastly::main]
fn main(req: Request) -> Result<Response, Error> {
<<<<<<< HEAD
    let settings = Settings::new().unwrap();

    // Print Fastly Service Version only once at the beginning
    println!(
        "FASTLY_SERVICE_VERSION: {}",
        std::env::var("FASTLY_SERVICE_VERSION").unwrap_or_else(|_| String::new())
    );

    // Print User IP address immediately after Fastly Service Version
    let client_ip = req
        .get_client_ip_addr()
        .map(|ip| ip.to_string())
        .unwrap_or_else(|| "Unknown".to_string());
    println!("User IP: {}", client_ip);

    // Print Settings only once at the beginning
    println!("Settings: {settings:?}");
=======
    let settings = match Settings::new() {
        Ok(s) => s,
        Err(e) => {
            log::error!("Failed to load settings: {:?}", e);
            return Ok(to_error_response(e));
        }
    };
    log::info!("Settings {settings:?}");

    futures::executor::block_on(async {
        log::info!(
            "FASTLY_SERVICE_VERSION: {}",
            std::env::var("FASTLY_SERVICE_VERSION").unwrap_or_else(|_| String::new())
        );
>>>>>>> 55dac6b0

    futures::executor::block_on(async {
        match (req.get_method(), req.get_path()) {
            (&Method::GET, "/") => handle_main_page(&settings, req),
            (&Method::GET, "/ad-creative") => handle_ad_request(&settings, req),
            (&Method::GET, "/prebid-test") => handle_prebid_test(&settings, req).await,
            (&Method::GET, "/gam-test") => handle_gam_test(&settings, req).await,
            (&Method::GET, "/gam-golden-url") => handle_gam_golden_url(&settings, req).await,
            (&Method::POST, "/gam-test-custom-url") => handle_gam_custom_url(&settings, req).await,
            (&Method::GET, "/gam-render") => handle_gam_render(&settings, req).await,
            (&Method::GET, "/gam-test-page") => Ok(Response::from_status(StatusCode::OK)
                .with_body(GAM_TEST_TEMPLATE)
                .with_header(header::CONTENT_TYPE, "text/html")
                .with_header("x-compress-hint", "on")),
            (&Method::GET, "/gdpr/consent") => handle_consent_request(&settings, req),
            (&Method::POST, "/gdpr/consent") => handle_consent_request(&settings, req),
            (&Method::GET, "/gdpr/data") => handle_data_subject_request(&settings, req),
            (&Method::DELETE, "/gdpr/data") => handle_data_subject_request(&settings, req),
            (&Method::GET, "/privacy-policy") => Ok(Response::from_status(StatusCode::OK)
                .with_body(PRIVACY_TEMPLATE)
                .with_header(header::CONTENT_TYPE, "text/html")
                .with_header(HEADER_X_COMPRESS_HINT, "on")),
            (&Method::GET, "/why-trusted-server") => Ok(Response::from_status(StatusCode::OK)
                .with_body(WHY_TEMPLATE)
                .with_header(header::CONTENT_TYPE, "text/html")
                .with_header(HEADER_X_COMPRESS_HINT, "on")),
            _ => Ok(Response::from_status(StatusCode::NOT_FOUND)
                .with_body("Not Found")
                .with_header(header::CONTENT_TYPE, "text/plain")
                .with_header(HEADER_X_COMPRESS_HINT, "on")),
        }
    })
}

fn get_dma_code(req: &mut Request) -> Option<String> {
    // Debug: Check if we're running in Fastly environment
    log::info!("Fastly Environment Check:");
    log::info!(
        "  FASTLY_POP: {}",
        std::env::var("FASTLY_POP").unwrap_or_else(|_| "not in Fastly".to_string())
    );
    log::info!(
        "  FASTLY_REGION: {}",
        std::env::var("FASTLY_REGION").unwrap_or_else(|_| "not in Fastly".to_string())
    );

    // Get detailed geo information using geo_lookup
    if let Some(geo) = req.get_client_ip_addr().and_then(geo_lookup) {
        log::info!("Geo Information Found:");

        // Set all available geo information in headers
        let city = geo.city();
        req.set_header(HEADER_X_GEO_CITY, city);
        log::info!("  City: {}", city);

        let country = geo.country_code();
        req.set_header(HEADER_X_GEO_COUNTRY, country);
        log::info!("  Country: {}", country);

        req.set_header(HEADER_X_GEO_CONTINENT, format!("{:?}", geo.continent()));
        log::info!("  Continent: {:?}", geo.continent());

        req.set_header(
            HEADER_X_GEO_COORDINATES,
            format!("{},{}", geo.latitude(), geo.longitude()),
        );
        log::info!("  Location: ({}, {})", geo.latitude(), geo.longitude());

        // Get and set the metro code (DMA)
        let metro_code = geo.metro_code();
        req.set_header(HEADER_X_GEO_METRO_CODE, metro_code.to_string());
        log::info!("Found DMA/Metro code: {}", metro_code);
        return Some(metro_code.to_string());
    } else {
        log::info!("No geo information available for the request");
        req.set_header(HEADER_X_GEO_INFO_AVAILABLE, "false");
    }

    // If no metro code is found, log all request headers for debugging
    log::info!("No DMA/Metro code found. All request headers:");
    for (name, value) in req.get_headers() {
        log::info!("  {}: {:?}", name, value);
    }

    None
}

/// Handles the main page request.
///
/// Serves the main page with synthetic ID generation and ad integration.
///
/// # Errors
///
/// Returns a Fastly [`Error`] if response creation fails.
fn handle_main_page(settings: &Settings, mut req: Request) -> Result<Response, Error> {
<<<<<<< HEAD
=======
    log::info!(
        "Using ad_partner_url: {}, counter_store: {}",
        settings.ad_server.ad_partner_url,
        settings.synthetic.counter_store,
    );

>>>>>>> 55dac6b0
    log_fastly::init_simple("mylogs", Info);

    // Add DMA code check to main page as well
    let dma_code = get_dma_code(&mut req);
    log::info!("Main page - DMA Code: {:?}", dma_code);

    // Check GDPR consent before proceeding
    let consent = match get_consent_from_request(&req) {
        Some(c) => c,
        None => {
            log::debug!("No GDPR consent found, using default");
            GdprConsent::default()
        }
    };
    if !consent.functional {
        // Return a version of the page without tracking
        return Ok(Response::from_status(StatusCode::OK)
            .with_body(
                HTML_TEMPLATE.replace("fetch('/prebid-test')", "console.log('Tracking disabled')"),
            )
            .with_header(header::CONTENT_TYPE, "text/html")
            .with_header(header::CACHE_CONTROL, "no-store, private"));
    }

    // Calculate fresh ID first using the synthetic module
    let fresh_id = match generate_synthetic_id(settings, &req) {
        Ok(id) => id,
        Err(e) => return Ok(to_error_response(e)),
    };

    // Check for existing Trusted Server ID in this specific order:
    // 1. X-Synthetic-Trusted-Server header
    // 2. Cookie
    // 3. Fall back to fresh ID
    let synthetic_id = match get_or_generate_synthetic_id(settings, &req) {
        Ok(id) => id,
        Err(e) => return Ok(to_error_response(e)),
    };

    log::info!(
        "Existing Trusted Server header: {:?}",
        req.get_header(HEADER_SYNTHETIC_TRUSTED_SERVER)
    );
    log::info!("Generated Fresh ID: {}", &fresh_id);
    log::info!("Using Trusted Server ID: {}", synthetic_id);

    // Create response with the main page HTML
    let mut response = Response::from_status(StatusCode::OK)
        .with_body(HTML_TEMPLATE)
        .with_header(header::CONTENT_TYPE, "text/html")
        .with_header(HEADER_SYNTHETIC_FRESH, fresh_id.as_str()) // Fresh ID always changes
        .with_header(HEADER_SYNTHETIC_TRUSTED_SERVER, &synthetic_id) // Trusted Server ID remains stable
        .with_header(
            header::ACCESS_CONTROL_EXPOSE_HEADERS,
            "X-Geo-City, X-Geo-Country, X-Geo-Continent, X-Geo-Coordinates, X-Geo-Metro-Code, X-Geo-Info-Available"
        )
        .with_header(header::ACCESS_CONTROL_ALLOW_ORIGIN, "*")
        .with_header("x-compress-hint", "on");

    // Copy geo headers from request to response
    for header_name in &[
        "X-Geo-City",
        "X-Geo-Country",
        "X-Geo-Continent",
        "X-Geo-Coordinates",
        "X-Geo-Metro-Code",
        "X-Geo-Info-Available",
    ] {
        if let Some(value) = req.get_header(*header_name) {
            response.set_header(*header_name, value);
        }
    }

    // Only set cookies if we have consent
    if consent.functional {
        response.set_header(
            header::SET_COOKIE,
            create_synthetic_cookie(settings, &synthetic_id),
        );
    }

    // Debug: Print all request headers
    log::info!("All Request Headers:");
    for (name, value) in req.get_headers() {
        log::info!("{}: {:?}", name, value);
    }

    // Debug: Print the response headers
    log::info!("Response Headers:");
    for (name, value) in response.get_headers() {
        log::info!("{}: {:?}", name, value);
    }

    // Prevent caching
    response.set_header(header::CACHE_CONTROL, "no-store, private");

    Ok(response)
}

/// Handles ad creative requests.
///
/// Processes ad requests with synthetic ID and consent checking.
///
/// # Errors
///
/// Returns a Fastly [`Error`] if response creation fails.
fn handle_ad_request(settings: &Settings, mut req: Request) -> Result<Response, Error> {
    // Check GDPR consent to determine if we should serve personalized or non-personalized ads
    let _consent = match get_consent_from_request(&req) {
        Some(c) => c,
        None => {
            log::debug!("No GDPR consent found in ad request, using default");
            GdprConsent::default()
        }
    };
    let advertising_consent = req
        .get_header(HEADER_X_CONSENT_ADVERTISING)
        .and_then(|h| h.to_str().ok())
        .map(|v| v == "true")
        .unwrap_or(false);

    // Add DMA code extraction
    let dma_code = get_dma_code(&mut req);

    log::info!("Client location - DMA Code: {:?}", dma_code);

    // Log headers for debugging
    let client_ip = req
        .get_client_ip_addr()
        .map(|ip| ip.to_string())
        .unwrap_or_else(|| "Unknown".to_string());
    let x_forwarded_for = req
        .get_header(HEADER_X_FORWARDED_FOR)
        .map(|h| h.to_str().unwrap_or("Unknown"));

    log::info!("Client IP: {}", client_ip);
    log::info!("X-Forwarded-For: {}", x_forwarded_for.unwrap_or("None"));
    log::info!("Advertising consent: {}", advertising_consent);

    // Generate synthetic ID only if we have consent
    let synthetic_id = if advertising_consent {
        match generate_synthetic_id(settings, &req) {
            Ok(id) => id,
            Err(e) => return Ok(to_error_response(e)),
        }
    } else {
        // Use a generic ID for non-personalized ads
        "non-personalized".to_string()
    };

    // Only track visits if we have consent
    if advertising_consent {
        // Increment visit counter in KV store
        log::info!("Opening KV store: {}", settings.synthetic.counter_store);
        if let Ok(Some(store)) = KVStore::open(settings.synthetic.counter_store.as_str()) {
            log::info!("Fetching current count for synthetic ID: {}", synthetic_id);
            let current_count: i32 = store
                .lookup(&synthetic_id)
                .map(|mut val| match String::from_utf8(val.take_body_bytes()) {
                    Ok(s) => {
                        log::info!("Value from KV store: {}", s);
                        Some(s)
                    }
                    Err(e) => {
                        log::error!("Error converting bytes to string: {}", e);
                        None
                    }
                })
                .map(|opt_s| {
                    log::info!("Parsing string value: {:?}", opt_s);
                    opt_s.and_then(|s| s.parse().ok())
                })
                .unwrap_or_else(|_| {
                    log::info!("No existing count found, starting at 0");
                    None
                })
                .unwrap_or(0);

            let new_count = current_count + 1;
            log::info!("Incrementing count from {} to {}", current_count, new_count);

            if let Err(e) = store.insert(&synthetic_id, new_count.to_string().as_bytes()) {
                log::error!("Error updating KV store: {:?}", e);
            }
        }
    }

    // Modify the ad server URL construction to include DMA code if available
    let ad_server_url = if advertising_consent {
        let mut url = settings
            .ad_server
            .sync_url
            .replace("{{synthetic_id}}", &synthetic_id);
        if let Some(dma) = dma_code {
            url = format!("{}&dma={}", url, dma);
        }
        url
    } else {
        // Use a different URL or parameter for non-personalized ads
        settings
            .ad_server
            .sync_url
            .replace("{{synthetic_id}}", "non-personalized")
    };

    log::info!("Sending request to backend: {}", ad_server_url);

    // Add header logging here
    let mut ad_req = Request::get(ad_server_url);

    // Add consent information to the ad request
    ad_req.set_header(
        HEADER_X_CONSENT_ADVERTISING,
        if advertising_consent { "true" } else { "false" },
    );

    log::info!("Request headers to Equativ:");
    for (name, value) in ad_req.get_headers() {
        log::info!("  {}: {:?}", name, value);
    }

    match ad_req.send(settings.ad_server.ad_partner_url.as_str()) {
        Ok(mut res) => {
            log::info!(
                "Received response from backend with status: {}",
                res.get_status()
            );

            // Extract Fastly PoP from the Compute environment
            let fastly_pop = env::var("FASTLY_POP").unwrap_or_else(|_| "unknown".to_string());
            let fastly_cache_generation =
                env::var("FASTLY_CACHE_GENERATION").unwrap_or_else(|_| "unknown".to_string());
            let fastly_customer_id =
                env::var("FASTLY_CUSTOMER_ID").unwrap_or_else(|_| "unknown".to_string());
            let fastly_hostname =
                env::var("FASTLY_HOSTNAME").unwrap_or_else(|_| "unknown".to_string());
            let fastly_region = env::var("FASTLY_REGION").unwrap_or_else(|_| "unknown".to_string());
            let fastly_service_id =
                env::var("FASTLY_SERVICE_ID").unwrap_or_else(|_| "unknown".to_string());
            let fastly_trace_id =
                env::var("FASTLY_TRACE_ID").unwrap_or_else(|_| "unknown".to_string());

<<<<<<< HEAD
            println!("Fastly PoP: {}", fastly_pop);
            println!("Fastly Compute Variables:");
            println!("  - FASTLY_CACHE_GENERATION: {}", fastly_cache_generation);
            println!("  - FASTLY_CUSTOMER_ID: {}", fastly_customer_id);
            println!("  - FASTLY_HOSTNAME: {}", fastly_hostname);
            println!("  - FASTLY_POP: {}", fastly_pop);
            println!("  - FASTLY_REGION: {}", fastly_region);
            println!("  - FASTLY_SERVICE_ID: {}", fastly_service_id);
            println!("  - FASTLY_TRACE_ID: {}", fastly_trace_id);
=======
            log::info!("Fastly Jason PoP: {}", fastly_pop);
            log::info!("Fastly Compute Variables:");
            log::info!("  - FASTLY_CACHE_GENERATION: {}", fastly_cache_generation);
            log::info!("  - FASTLY_CUSTOMER_ID: {}", fastly_customer_id);
            log::info!("  - FASTLY_HOSTNAME: {}", fastly_hostname);
            log::info!("  - FASTLY_POP: {}", fastly_pop);
            log::info!("  - FASTLY_REGION: {}", fastly_region);
            log::info!("  - FASTLY_SERVICE_ID: {}", fastly_service_id);
            //log::info!("  - FASTLY_SERVICE_VERSION: {}", fastly_service_version);
            log::info!("  - FASTLY_TRACE_ID: {}", fastly_trace_id);
>>>>>>> 55dac6b0

            // Log all response headers
            log::info!("Response headers from Equativ:");
            for (name, value) in res.get_headers() {
                log::info!("  {}: {:?}", name, value);
            }

            if res.get_status().is_success() {
                let body = res.take_body_str();
                log::info!("Backend response body: {}", body);

                // Parse the JSON response and extract opid
                if let Ok(ad_response) = serde_json::from_str::<AdResponse>(&body) {
                    // Look for the callback with type "impression"
                    if let Some(callback) = ad_response
                        .callbacks
                        .iter()
                        .find(|c| c.callback_type == "impression")
                    {
                        // Extract opid from the URL
                        if let Some(opid) = callback
                            .url
                            .split('&')
                            .find(|&param| param.starts_with("opid="))
                            .and_then(|param| param.split('=').nth(1))
                        {
                            log::info!("Found opid: {}", opid);

                            // Store in opid KV store
                            log::info!(
                                "Attempting to open KV store: {}",
                                settings.synthetic.opid_store
                            );
                            match KVStore::open(settings.synthetic.opid_store.as_str()) {
                                Ok(Some(store)) => {
                                    log::info!("Successfully opened KV store");
                                    match store.insert(&synthetic_id, opid.as_bytes()) {
                                        Ok(_) => log::info!(
                                            "Successfully stored opid {} for synthetic ID: {}",
                                            opid,
                                            synthetic_id
                                        ),
                                        Err(e) => {
                                            log::error!("Error storing opid in KV store: {:?}", e)
                                        }
                                    }
                                }
                                Ok(None) => {
                                    log::warn!(
                                        "KV store returned None: {}",
                                        settings.synthetic.opid_store
                                    );
                                }
                                Err(e) => {
                                    log::error!(
                                        "Error opening KV store '{}': {:?}",
                                        settings.synthetic.opid_store,
                                        e
                                    );
                                }
                            };
                        }
                    }
                }

                // Return the JSON response with CORS headers
                let mut response = Response::from_status(StatusCode::OK)
                    .with_header(header::CONTENT_TYPE, "application/json")
                    .with_header(header::CACHE_CONTROL, "no-store, private")
                    .with_header(header::ACCESS_CONTROL_ALLOW_ORIGIN, "*")
                    .with_header(
                        header::ACCESS_CONTROL_EXPOSE_HEADERS,
                        "X-Geo-City, X-Geo-Country, X-Geo-Continent, X-Geo-Coordinates, X-Geo-Metro-Code, X-Geo-Info-Available"
                    )
                    .with_header(HEADER_X_COMPRESS_HINT, "on")
                    .with_body(body);

                // Copy geo headers from request to response
                for header_name in &[
                    HEADER_X_GEO_CITY,
                    HEADER_X_GEO_COUNTRY,
                    HEADER_X_GEO_CONTINENT,
                    HEADER_X_GEO_COORDINATES,
                    HEADER_X_GEO_METRO_CODE,
                    HEADER_X_GEO_INFO_AVAILABLE,
                ] {
                    if let Some(value) = req.get_header(header_name) {
                        response.set_header(header_name, value);
                    }
                }

<<<<<<< HEAD
=======
                // Attach PoP info to the response
                //response.set_header("X-Debug-Fastly-PoP", &fastly_pop);
                //log::info!("Added X-Debug-Fastly-PoP: {}", fastly_pop);

>>>>>>> 55dac6b0
                Ok(response)
            } else {
                log::warn!("Backend returned non-success status");
                Ok(Response::from_status(StatusCode::NO_CONTENT)
                    .with_header(header::CONTENT_TYPE, "application/json")
                    .with_header(HEADER_X_COMPRESS_HINT, "on")
                    .with_body("{}"))
            }
        }
        Err(e) => {
            log::error!("Error making backend request: {:?}", e);
            Ok(Response::from_status(StatusCode::NO_CONTENT)
                .with_header(header::CONTENT_TYPE, "application/json")
                .with_header(HEADER_X_COMPRESS_HINT, "on")
                .with_body("{}"))
        }
    }
}

/// Handles the prebid test route with detailed error logging
async fn handle_prebid_test(settings: &Settings, mut req: Request) -> Result<Response, Error> {
    log::info!("Starting prebid test request handling");

    // Check consent status from headers
    let advertising_consent = req
        .get_header(HEADER_X_CONSENT_ADVERTISING)
        .and_then(|h| h.to_str().ok())
        .map(|v| v == "true")
        .unwrap_or(false);

    // Calculate fresh ID and synthetic ID only if we have advertising consent
    let (fresh_id, synthetic_id) = if advertising_consent {
        match (
            generate_synthetic_id(settings, &req),
            get_or_generate_synthetic_id(settings, &req),
        ) {
            (Ok(fresh), Ok(synth)) => (fresh, synth),
            (Err(e), _) | (_, Err(e)) => {
                log::error!("Failed to generate IDs: {:?}", e);
                return Ok(Response::from_status(StatusCode::INTERNAL_SERVER_ERROR)
                    .with_header(header::CONTENT_TYPE, "application/json")
                    .with_body_json(&json!({
                        "error": "Failed to generate IDs",
                        "details": format!("{:?}", e)
                    }))?);
            }
        }
    } else {
        // Use non-personalized IDs when no consent
        (
            "non-personalized".to_string(),
            "non-personalized".to_string(),
        )
    };

    log::info!(
        "Existing Trusted Server header: {:?}",
        req.get_header(HEADER_SYNTHETIC_TRUSTED_SERVER)
    );
    log::info!("Generated Fresh ID: {}", &fresh_id);
    log::info!("Using Trusted Server ID: {}", synthetic_id);
    log::info!("Advertising consent: {}", advertising_consent);

    // Set both IDs as headers
    req.set_header(HEADER_SYNTHETIC_FRESH, &fresh_id);
    req.set_header(HEADER_SYNTHETIC_TRUSTED_SERVER, &synthetic_id);
    req.set_header(
        HEADER_X_CONSENT_ADVERTISING,
        if advertising_consent { "true" } else { "false" },
    );

    log::info!(
        "Using Trusted Server ID: {}, Fresh ID: {}",
        synthetic_id,
        fresh_id
    );

    let prebid_req = match PrebidRequest::new(settings, &req) {
        Ok(req) => {
            log::info!(
                "Successfully created PrebidRequest with synthetic ID: {}",
                req.synthetic_id
            );
            req
        }
        Err(e) => {
            log::error!("Error creating PrebidRequest: {:?}", e);
            return Ok(Response::from_status(StatusCode::INTERNAL_SERVER_ERROR)
                .with_header(header::CONTENT_TYPE, "application/json")
                .with_body_json(&json!({
                    "error": "Failed to create prebid request",
                    "details": format!("{:?}", e)
                }))?);
        }
    };

    log::info!("Attempting to send bid request to Prebid Server at prebid_backend");

    match prebid_req.send_bid_request(settings, &req).await {
        Ok(mut prebid_response) => {
            log::info!("Received response from Prebid Server");
            log::info!("Response status: {}", prebid_response.get_status());

            log::info!("Response headers:");
            for (name, value) in prebid_response.get_headers() {
                log::info!("  {}: {:?}", name, value);
            }

            let body = prebid_response.take_body_str();
            log::info!("Response body: {}", body);

            Ok(Response::from_status(StatusCode::OK)
                .with_header(header::CONTENT_TYPE, "application/json")
                .with_header("X-Prebid-Test", "true")
                .with_header("X-Synthetic-ID", &prebid_req.synthetic_id)
                .with_header(
                    "X-Consent-Advertising",
                    if advertising_consent { "true" } else { "false" },
                )
                .with_header(HEADER_X_COMPRESS_HINT, "on")
                .with_body(body))
        }
        Err(e) => {
            log::error!("Error sending bid request: {:?}", e);
            log::error!("Backend name used: prebid_backend");
            Ok(Response::from_status(StatusCode::INTERNAL_SERVER_ERROR)
                .with_header(header::CONTENT_TYPE, "application/json")
                .with_body_json(&json!({
                    "error": "Failed to send bid request",
                    "details": format!("{:?}", e),
                    "backend": "prebid_backend"
                }))?)
        }
    }
}<|MERGE_RESOLUTION|>--- conflicted
+++ resolved
@@ -17,13 +17,10 @@
     HEADER_X_GEO_INFO_AVAILABLE, HEADER_X_GEO_METRO_CODE,
 };
 use trusted_server_common::cookies::create_synthetic_cookie;
-<<<<<<< HEAD
 use trusted_server_common::gam::{
     handle_gam_custom_url, handle_gam_golden_url, handle_gam_render, handle_gam_test,
 };
-=======
 // Note: TrustedServerError is used internally by the common crate
->>>>>>> 55dac6b0
 use trusted_server_common::gdpr::{
     get_consent_from_request, handle_consent_request, handle_data_subject_request, GdprConsent,
 };
@@ -37,42 +34,29 @@
 
 #[fastly::main]
 fn main(req: Request) -> Result<Response, Error> {
-<<<<<<< HEAD
-    let settings = Settings::new().unwrap();
-
-    // Print Fastly Service Version only once at the beginning
-    println!(
-        "FASTLY_SERVICE_VERSION: {}",
-        std::env::var("FASTLY_SERVICE_VERSION").unwrap_or_else(|_| String::new())
-    );
-
-    // Print User IP address immediately after Fastly Service Version
+
+    // Print Settings only once at the beginning
+    let settings = match Settings::new() {
+        Ok(s) => s,
+        Err(e) => {
+            log::error!("Failed to load settings: {:?}", e);
+            return Ok(to_error_response(e));
+        }
+    };
+    log::info!("Settings {settings:?}");
+  // Print User IP address immediately after Fastly Service Version 
     let client_ip = req
         .get_client_ip_addr()
         .map(|ip| ip.to_string())
         .unwrap_or_else(|| "Unknown".to_string());
     println!("User IP: {}", client_ip);
-
-    // Print Settings only once at the beginning
-    println!("Settings: {settings:?}");
-=======
-    let settings = match Settings::new() {
-        Ok(s) => s,
-        Err(e) => {
-            log::error!("Failed to load settings: {:?}", e);
-            return Ok(to_error_response(e));
-        }
-    };
-    log::info!("Settings {settings:?}");
-
+  
     futures::executor::block_on(async {
         log::info!(
             "FASTLY_SERVICE_VERSION: {}",
             std::env::var("FASTLY_SERVICE_VERSION").unwrap_or_else(|_| String::new())
         );
->>>>>>> 55dac6b0
-
-    futures::executor::block_on(async {
+
         match (req.get_method(), req.get_path()) {
             (&Method::GET, "/") => handle_main_page(&settings, req),
             (&Method::GET, "/ad-creative") => handle_ad_request(&settings, req),
@@ -166,15 +150,13 @@
 ///
 /// Returns a Fastly [`Error`] if response creation fails.
 fn handle_main_page(settings: &Settings, mut req: Request) -> Result<Response, Error> {
-<<<<<<< HEAD
-=======
+
     log::info!(
         "Using ad_partner_url: {}, counter_store: {}",
         settings.ad_server.ad_partner_url,
         settings.synthetic.counter_store,
     );
 
->>>>>>> 55dac6b0
     log_fastly::init_simple("mylogs", Info);
 
     // Add DMA code check to main page as well
@@ -417,18 +399,7 @@
             let fastly_trace_id =
                 env::var("FASTLY_TRACE_ID").unwrap_or_else(|_| "unknown".to_string());
 
-<<<<<<< HEAD
-            println!("Fastly PoP: {}", fastly_pop);
-            println!("Fastly Compute Variables:");
-            println!("  - FASTLY_CACHE_GENERATION: {}", fastly_cache_generation);
-            println!("  - FASTLY_CUSTOMER_ID: {}", fastly_customer_id);
-            println!("  - FASTLY_HOSTNAME: {}", fastly_hostname);
-            println!("  - FASTLY_POP: {}", fastly_pop);
-            println!("  - FASTLY_REGION: {}", fastly_region);
-            println!("  - FASTLY_SERVICE_ID: {}", fastly_service_id);
-            println!("  - FASTLY_TRACE_ID: {}", fastly_trace_id);
-=======
-            log::info!("Fastly Jason PoP: {}", fastly_pop);
+            log::info!("Fastly POP: {}", fastly_pop);
             log::info!("Fastly Compute Variables:");
             log::info!("  - FASTLY_CACHE_GENERATION: {}", fastly_cache_generation);
             log::info!("  - FASTLY_CUSTOMER_ID: {}", fastly_customer_id);
@@ -438,7 +409,6 @@
             log::info!("  - FASTLY_SERVICE_ID: {}", fastly_service_id);
             //log::info!("  - FASTLY_SERVICE_VERSION: {}", fastly_service_version);
             log::info!("  - FASTLY_TRACE_ID: {}", fastly_trace_id);
->>>>>>> 55dac6b0
 
             // Log all response headers
             log::info!("Response headers from Equativ:");
@@ -530,13 +500,6 @@
                     }
                 }
 
-<<<<<<< HEAD
-=======
-                // Attach PoP info to the response
-                //response.set_header("X-Debug-Fastly-PoP", &fastly_pop);
-                //log::info!("Added X-Debug-Fastly-PoP: {}", fastly_pop);
-
->>>>>>> 55dac6b0
                 Ok(response)
             } else {
                 log::warn!("Backend returned non-success status");
