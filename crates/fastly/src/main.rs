use fastly::http::Method;
use fastly::{Error, Request, Response};
use log_fastly::Logger;

use trusted_server_common::ad::{handle_server_ad, handle_server_ad_get};
use trusted_server_common::advertiser::handle_ad_request;
<<<<<<< HEAD
use trusted_server_common::constants::HEADER_X_COMPRESS_HINT;
use trusted_server_common::didomi::DidomiProxy;
=======
>>>>>>> c79068c1
use trusted_server_common::gam::{
    handle_gam_asset, handle_gam_custom_url, handle_gam_golden_url, handle_gam_render,
    handle_gam_test, handle_gam_test_page, is_gam_asset_path,
};
use trusted_server_common::gdpr::{handle_consent_request, handle_data_subject_request};
use trusted_server_common::partners::handle_partner_asset;
use trusted_server_common::prebid::handle_prebid_test;
use trusted_server_common::prebid_proxy::{handle_prebid_auction, handle_prebid_cookie_sync};
use trusted_server_common::privacy::handle_privacy_policy;
use trusted_server_common::proxy::{
    handle_first_party_click, handle_first_party_proxy, handle_first_party_proxy_rebuild,
    handle_first_party_proxy_sign,
};
use trusted_server_common::publisher::{
    handle_edgepubs_page, handle_main_page, handle_publisher_request, handle_tsjs_dynamic,
};
use trusted_server_common::settings::Settings;
use trusted_server_common::settings_data::get_settings;
use trusted_server_common::why::handle_why_trusted_server;

mod error;
use crate::error::to_error_response;

#[fastly::main]
fn main(req: Request) -> Result<Response, Error> {
    init_logger();

    let settings = match get_settings() {
        Ok(s) => s,
        Err(e) => {
            log::error!("Failed to load settings: {:?}", e);
            return Ok(to_error_response(e));
        }
    };
    log::info!("Settings {settings:?}");

    futures::executor::block_on(route_request(settings, req))
}

/// Routes incoming requests to appropriate handlers.
///
/// This function implements the application's routing logic. It first checks
/// for known routes, and if none match, it proxies the request to the
/// publisher's origin server as a fallback.
/// Checks if the EdgePubs feature is enabled in experimental settings.
fn is_edgepubs_enabled(settings: &Settings) -> bool {
    settings
        .experimental
        .as_ref()
        .is_some_and(|e| e.enable_edge_pub)
}

async fn route_request(settings: Settings, req: Request) -> Result<Response, Error> {
    log::info!(
        "FASTLY_SERVICE_VERSION: {}",
        ::std::env::var("FASTLY_SERVICE_VERSION").unwrap_or_else(|_| String::new())
    );

    // Get path and method for routing
    let path = req.get_path();
    let method = req.get_method();
    let is_edgepubs_enabled = is_edgepubs_enabled(&settings);

    // Match known routes and handle them
    let result = match (method, path, is_edgepubs_enabled) {
        // Main application routes - handle '/' dynamically based on experimental flag
        (&Method::GET, "/", true) => handle_edgepubs_page(&settings, req),

        (&Method::GET, "/auburndao", _) => handle_main_page(&settings, req),
        (&Method::GET, "/ad-creative", true) => handle_ad_request(&settings, req),
        // Direct asset serving for partner domains (like auburndao.com approach)
        (&Method::GET, path, true) if is_partner_asset_path(path) => {
            handle_partner_asset(&settings, req).await
        }
        // GAM asset serving (separate from Equativ, checked after Equativ)
        (&Method::GET, path, true) if is_gam_asset_path(path) => {
            handle_gam_asset(&settings, req).await
        }
        (&Method::GET, "/prebid-test", _) => handle_prebid_test(&settings, req).await,

        // Prebid Server first-party auction endpoint
        (&Method::POST, "/openrtb2/auction", _) => handle_prebid_auction(&settings, req).await,
        // Prebid Server first-party cookie sync
        (&Method::POST, "/cookie_sync", _) => handle_prebid_cookie_sync(&settings, req).await,

        // GAM (Google Ad Manager) routes
        (&Method::GET, "/gam-test", true) => handle_gam_test(&settings, req).await,
        (&Method::GET, "/gam-golden-url", true) => handle_gam_golden_url(&settings, req).await,
        (&Method::POST, "/gam-test-custom-url", true) => {
            handle_gam_custom_url(&settings, req).await
        }
        (&Method::GET, "/gam-render", true) => handle_gam_render(&settings, req).await,
        (&Method::GET, "/gam-test-page", true) => handle_gam_test_page(&settings, req),
        // GDPR compliance routes
        (&Method::GET | &Method::POST, "/gdpr/consent", _) => {
            handle_consent_request(&settings, req)
        }
        (&Method::GET | &Method::DELETE, "/gdpr/data", _) => {
            handle_data_subject_request(&settings, req)
        }

<<<<<<< HEAD
        // Didomi CMP routes
        (_, path) if path.starts_with("/consent/") => {
            DidomiProxy::handle_consent_request(&settings, req).await
        }

        // Catch-all 404 handler
        _ => return Ok(not_found_response()),
=======
        // Static content pages
        (&Method::GET, "/privacy-policy", _) => handle_privacy_policy(&settings, req),
        (&Method::GET, "/why-trusted-server", _) => handle_why_trusted_server(&settings, req),

        // Serve the tsjs library
        (&Method::GET, path, _) if path.starts_with("/static/tsjs=") => {
            handle_tsjs_dynamic(&settings, req)
        }

        // tsjs endpoints
        (&Method::GET, "/first-party/ad", _) => handle_server_ad_get(&settings, req).await,
        (&Method::POST, "/third-party/ad", _) => handle_server_ad(&settings, req).await,
        (&Method::GET, "/first-party/proxy", _) => handle_first_party_proxy(&settings, req).await,
        (&Method::GET, "/first-party/click", _) => handle_first_party_click(&settings, req).await,
        (&Method::GET, "/first-party/sign", _) | (&Method::POST, "/first-party/sign", _) => {
            handle_first_party_proxy_sign(&settings, req).await
        }
        (&Method::POST, "/first-party/proxy-rebuild", _) => {
            handle_first_party_proxy_rebuild(&settings, req).await
        }

        // No known route matched, proxy to publisher origin as fallback
        _ => {
            log::info!(
                "No known route matched for path: {}, proxying to publisher origin",
                path
            );

            match handle_publisher_request(&settings, req) {
                Ok(response) => Ok(response),
                Err(e) => {
                    log::error!("Failed to proxy to publisher origin: {:?}", e);
                    Err(e)
                }
            }
        }
>>>>>>> c79068c1
    };

    // Convert any errors to HTTP error responses
    result.map_or_else(|e| Ok(to_error_response(e)), Ok)
}

fn is_partner_asset_path(path: &str) -> bool {
    // Only handle Equativ/Smart AdServer assets for now
    path.contains("/diff/") ||          // Equativ assets
    path.ends_with(".png") ||           // Images
    path.ends_with(".jpg") ||           // Images
    path.ends_with(".gif") // Images
}

fn init_logger() {
    let logger = Logger::builder()
        .default_endpoint("tslog")
        .echo_stdout(true)
        .max_level(log::LevelFilter::Debug)
        .build()
        .expect("Failed to build Logger");

    fern::Dispatch::new()
        .format(|out, message, record| {
            out.finish(format_args!(
                "{}  {} {}",
                chrono::Local::now().to_rfc3339_opts(chrono::SecondsFormat::Millis, true),
                record.level(),
                message
            ))
        })
        .chain(Box::new(logger) as Box<dyn log::Log>)
        .apply()
        .expect("Failed to initialize logger");
}<|MERGE_RESOLUTION|>--- conflicted
+++ resolved
@@ -1,36 +1,26 @@
-use fastly::http::Method;
+use fastly::http::{header, Method, StatusCode};
 use fastly::{Error, Request, Response};
 use log_fastly::Logger;
 
-use trusted_server_common::ad::{handle_server_ad, handle_server_ad_get};
+mod error;
+use crate::error::to_error_response;
+
 use trusted_server_common::advertiser::handle_ad_request;
-<<<<<<< HEAD
 use trusted_server_common::constants::HEADER_X_COMPRESS_HINT;
 use trusted_server_common::didomi::DidomiProxy;
-=======
->>>>>>> c79068c1
 use trusted_server_common::gam::{
     handle_gam_asset, handle_gam_custom_url, handle_gam_golden_url, handle_gam_render,
-    handle_gam_test, handle_gam_test_page, is_gam_asset_path,
+    handle_gam_test, is_gam_asset_path,
 };
 use trusted_server_common::gdpr::{handle_consent_request, handle_data_subject_request};
 use trusted_server_common::partners::handle_partner_asset;
 use trusted_server_common::prebid::handle_prebid_test;
-use trusted_server_common::prebid_proxy::{handle_prebid_auction, handle_prebid_cookie_sync};
 use trusted_server_common::privacy::handle_privacy_policy;
-use trusted_server_common::proxy::{
-    handle_first_party_click, handle_first_party_proxy, handle_first_party_proxy_rebuild,
-    handle_first_party_proxy_sign,
-};
-use trusted_server_common::publisher::{
-    handle_edgepubs_page, handle_main_page, handle_publisher_request, handle_tsjs_dynamic,
-};
+use trusted_server_common::publisher::{handle_edgepubs_page, handle_main_page};
 use trusted_server_common::settings::Settings;
 use trusted_server_common::settings_data::get_settings;
+use trusted_server_common::templates::GAM_TEST_TEMPLATE;
 use trusted_server_common::why::handle_why_trusted_server;
-
-mod error;
-use crate::error::to_error_response;
 
 #[fastly::main]
 fn main(req: Request) -> Result<Response, Error> {
@@ -50,118 +40,63 @@
 
 /// Routes incoming requests to appropriate handlers.
 ///
-/// This function implements the application's routing logic. It first checks
-/// for known routes, and if none match, it proxies the request to the
-/// publisher's origin server as a fallback.
-/// Checks if the EdgePubs feature is enabled in experimental settings.
-fn is_edgepubs_enabled(settings: &Settings) -> bool {
-    settings
-        .experimental
-        .as_ref()
-        .is_some_and(|e| e.enable_edge_pub)
-}
-
+/// This function implements the application's routing logic, matching HTTP methods
+/// and paths to their corresponding handler functions.
 async fn route_request(settings: Settings, req: Request) -> Result<Response, Error> {
     log::info!(
         "FASTLY_SERVICE_VERSION: {}",
-        ::std::env::var("FASTLY_SERVICE_VERSION").unwrap_or_else(|_| String::new())
+        std::env::var("FASTLY_SERVICE_VERSION").unwrap_or_else(|_| String::new())
     );
 
-    // Get path and method for routing
-    let path = req.get_path();
-    let method = req.get_method();
-    let is_edgepubs_enabled = is_edgepubs_enabled(&settings);
-
-    // Match known routes and handle them
-    let result = match (method, path, is_edgepubs_enabled) {
-        // Main application routes - handle '/' dynamically based on experimental flag
-        (&Method::GET, "/", true) => handle_edgepubs_page(&settings, req),
-
-        (&Method::GET, "/auburndao", _) => handle_main_page(&settings, req),
-        (&Method::GET, "/ad-creative", true) => handle_ad_request(&settings, req),
+    let result = match (req.get_method(), req.get_path()) {
+        // Main application routes
+        (&Method::GET, "/") => handle_edgepubs_page(&settings, req),
+        (&Method::GET, "/auburndao") => handle_main_page(&settings, req),
+        (&Method::GET, "/ad-creative") => handle_ad_request(&settings, req),
         // Direct asset serving for partner domains (like auburndao.com approach)
-        (&Method::GET, path, true) if is_partner_asset_path(path) => {
+        (&Method::GET, path) if is_partner_asset_path(path) => {
             handle_partner_asset(&settings, req).await
         }
         // GAM asset serving (separate from Equativ, checked after Equativ)
-        (&Method::GET, path, true) if is_gam_asset_path(path) => {
-            handle_gam_asset(&settings, req).await
-        }
-        (&Method::GET, "/prebid-test", _) => handle_prebid_test(&settings, req).await,
-
-        // Prebid Server first-party auction endpoint
-        (&Method::POST, "/openrtb2/auction", _) => handle_prebid_auction(&settings, req).await,
-        // Prebid Server first-party cookie sync
-        (&Method::POST, "/cookie_sync", _) => handle_prebid_cookie_sync(&settings, req).await,
-
-        // GAM (Google Ad Manager) routes
-        (&Method::GET, "/gam-test", true) => handle_gam_test(&settings, req).await,
-        (&Method::GET, "/gam-golden-url", true) => handle_gam_golden_url(&settings, req).await,
-        (&Method::POST, "/gam-test-custom-url", true) => {
-            handle_gam_custom_url(&settings, req).await
-        }
-        (&Method::GET, "/gam-render", true) => handle_gam_render(&settings, req).await,
-        (&Method::GET, "/gam-test-page", true) => handle_gam_test_page(&settings, req),
-        // GDPR compliance routes
-        (&Method::GET | &Method::POST, "/gdpr/consent", _) => {
-            handle_consent_request(&settings, req)
-        }
-        (&Method::GET | &Method::DELETE, "/gdpr/data", _) => {
+        (&Method::GET, path) if is_gam_asset_path(path) => handle_gam_asset(&settings, req).await,
+        (&Method::GET, "/prebid-test") => handle_prebid_test(&settings, req).await,
+        (&Method::GET, "/gam-test") => handle_gam_test(&settings, req).await,
+        (&Method::GET, "/gam-golden-url") => handle_gam_golden_url(&settings, req).await,
+        (&Method::POST, "/gam-test-custom-url") => handle_gam_custom_url(&settings, req).await,
+        (&Method::GET, "/gam-render") => handle_gam_render(&settings, req).await,
+        (&Method::GET, "/gam-test-page") => Ok(Response::from_status(StatusCode::OK)
+            .with_body(GAM_TEST_TEMPLATE)
+            .with_header(header::CONTENT_TYPE, "text/html")
+            .with_header("x-compress-hint", "on")),
+        (&Method::GET | &Method::POST, "/gdpr/consent") => handle_consent_request(&settings, req),
+        (&Method::GET | &Method::DELETE, "/gdpr/data") => {
             handle_data_subject_request(&settings, req)
         }
+        (&Method::GET, "/privacy-policy") => handle_privacy_policy(&settings, req),
+        (&Method::GET, "/why-trusted-server") => handle_why_trusted_server(&settings, req),
 
-<<<<<<< HEAD
         // Didomi CMP routes
-        (_, path) if path.starts_with("/consent/") => {
+        (&Method::GET | &Method::POST, path) if path.starts_with("/consent/") => {
             DidomiProxy::handle_consent_request(&settings, req).await
         }
 
         // Catch-all 404 handler
         _ => return Ok(not_found_response()),
-=======
-        // Static content pages
-        (&Method::GET, "/privacy-policy", _) => handle_privacy_policy(&settings, req),
-        (&Method::GET, "/why-trusted-server", _) => handle_why_trusted_server(&settings, req),
-
-        // Serve the tsjs library
-        (&Method::GET, path, _) if path.starts_with("/static/tsjs=") => {
-            handle_tsjs_dynamic(&settings, req)
-        }
-
-        // tsjs endpoints
-        (&Method::GET, "/first-party/ad", _) => handle_server_ad_get(&settings, req).await,
-        (&Method::POST, "/third-party/ad", _) => handle_server_ad(&settings, req).await,
-        (&Method::GET, "/first-party/proxy", _) => handle_first_party_proxy(&settings, req).await,
-        (&Method::GET, "/first-party/click", _) => handle_first_party_click(&settings, req).await,
-        (&Method::GET, "/first-party/sign", _) | (&Method::POST, "/first-party/sign", _) => {
-            handle_first_party_proxy_sign(&settings, req).await
-        }
-        (&Method::POST, "/first-party/proxy-rebuild", _) => {
-            handle_first_party_proxy_rebuild(&settings, req).await
-        }
-
-        // No known route matched, proxy to publisher origin as fallback
-        _ => {
-            log::info!(
-                "No known route matched for path: {}, proxying to publisher origin",
-                path
-            );
-
-            match handle_publisher_request(&settings, req) {
-                Ok(response) => Ok(response),
-                Err(e) => {
-                    log::error!("Failed to proxy to publisher origin: {:?}", e);
-                    Err(e)
-                }
-            }
-        }
->>>>>>> c79068c1
     };
 
     // Convert any errors to HTTP error responses
     result.map_or_else(|e| Ok(to_error_response(e)), Ok)
 }
 
+/// Creates a standard 404 Not Found response.
+fn not_found_response() -> Response {
+    Response::from_status(StatusCode::NOT_FOUND)
+        .with_body("Not Found")
+        .with_header(header::CONTENT_TYPE, "text/plain")
+        .with_header(HEADER_X_COMPRESS_HINT, "on")
+}
+
+/// Check if the path is for an Equativ asset that should be served directly (like auburndao.com)
 fn is_partner_asset_path(path: &str) -> bool {
     // Only handle Equativ/Smart AdServer assets for now
     path.contains("/diff/") ||          // Equativ assets
