[package]
name = "trusted-server-common"
version = "0.1.0"
authors = []
edition = "2021"
# Remove this line if you want to be able to publish this crate as open source on crates.io.
# Otherwise, `publish = false` prevents an accidental `cargo publish` from revealing private source.
publish = false
license = "Apache-2.0"

[dependencies]
brotli = "3.3"
chrono = "0.4"
config = "0.15.11"
cookie = "0.18.1"
derive_more = { version = "1.0", features = ["display", "error"] }
error-stack = "0.5"
fastly = "0.11.5"
futures = "0.3"
handlebars = "6.3.2"
hex = "0.4.3"
hmac = "0.12.1"
http = "1.3.1"
log = "0.4.27"
log-fastly = "0.11.5"
serde = { version = "1.0", features = ["derive"] }
serde_json = "1.0.91"
sha2 = "0.10.9"
tokio = { version = "1.46", features = ["sync", "macros", "io-util", "rt", "time"] }   
url = "2.4.1"

[build-dependencies]
serde = { version = "1.0", features = ["derive"] }
serde_json = "1.0.91"
<<<<<<< HEAD
sha2 = "0.10.6"
tokio = { version = "1.43", features = ["sync", "macros", "io-util", "rt", "time"] }   
url = "2.4.1"
uuid = { version = "1.0", features = ["v4"] }
urlencoding = "2.1"
=======
config = "0.15.11"
derive_more = { version = "1.0", features = ["display", "error"] }
error-stack = "0.5"
http = "1.3.1"

[dev-dependencies]
regex = "1.1.1"
temp-env = "0.3.6"
>>>>>>> 55dac6b0
<|MERGE_RESOLUTION|>--- conflicted
+++ resolved
@@ -28,17 +28,12 @@
 sha2 = "0.10.9"
 tokio = { version = "1.46", features = ["sync", "macros", "io-util", "rt", "time"] }   
 url = "2.4.1"
+uuid = { version = "1.0", features = ["v4"] }
+urlencoding = "2.1"
 
 [build-dependencies]
 serde = { version = "1.0", features = ["derive"] }
 serde_json = "1.0.91"
-<<<<<<< HEAD
-sha2 = "0.10.6"
-tokio = { version = "1.43", features = ["sync", "macros", "io-util", "rt", "time"] }   
-url = "2.4.1"
-uuid = { version = "1.0", features = ["v4"] }
-urlencoding = "2.1"
-=======
 config = "0.15.11"
 derive_more = { version = "1.0", features = ["display", "error"] }
 error-stack = "0.5"
@@ -46,5 +41,4 @@
 
 [dev-dependencies]
 regex = "1.1.1"
-temp-env = "0.3.6"
->>>>>>> 55dac6b0
+temp-env = "0.3.6"