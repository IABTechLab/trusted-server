--- conflicted
+++ resolved
@@ -190,7 +190,6 @@
     Ok(response)
 }
 
-<<<<<<< HEAD
 /// Process response body in streaming fashion with compression preservation
 fn process_response_streaming(
     body: Body,
@@ -765,7 +764,8 @@
             assert_eq!(content_encoding, encoding);
         }
     }
-=======
+}
+
 /// Handles the EdgePubs page request.
 ///
 /// Serves the EdgePubs landing page with integrated ad slots.
@@ -821,5 +821,4 @@
     response.set_header(header::SET_COOKIE, cookie);
 
     Ok(response)
->>>>>>> f06a4270
 }