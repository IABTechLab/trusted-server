--- conflicted
+++ resolved
@@ -62,6 +62,33 @@
 
 #[allow(unused)]
 impl Settings {
+    /// Creates a new [`Settings`] instance from the embedded configuration file.
+    ///
+    /// Loads the configuration from the embedded `trusted-server.toml` file
+    /// and applies any environment variable overrides.
+    ///
+    /// # Errors
+    ///
+    /// - [`TrustedServerError::InvalidUtf8`] if the embedded TOML file contains invalid UTF-8
+    /// - [`TrustedServerError::Configuration`] if the configuration is invalid or missing required fields
+    /// - [`TrustedServerError::InsecureSecretKey`] if the secret key is set to the default value
+    pub fn new() -> Result<Self, Report<TrustedServerError>> {
+        let toml_bytes = include_bytes!("../../../trusted-server.toml");
+        let toml_str =
+            str::from_utf8(toml_bytes).change_context(TrustedServerError::InvalidUtf8 {
+                message: "embedded trusted-server.toml file".to_string(),
+            })?;
+
+        let settings = Self::from_toml(toml_str)?;
+
+        // Validate that the secret key is not the default
+        if settings.synthetic.secret_key == "secret-key" {
+            return Err(Report::new(TrustedServerError::InsecureSecretKey));
+        }
+
+        Ok(settings)
+    }
+
     /// Creates a new [`Settings`] instance from a TOML string.
     ///
     /// Parses the provided TOML configuration and applies any environment
@@ -100,29 +127,6 @@
     use crate::test_support::tests::crate_test_settings_str;
 
     #[test]
-<<<<<<< HEAD
-=======
-    fn test_settings_new() {
-        // Test that Settings::new() loads successfully
-        let settings = Settings::new();
-        assert!(settings.is_ok(), "Settings should load from embedded TOML");
-
-        let settings = settings.unwrap();
-        // Verify basic structure is loaded
-        assert!(!settings.ad_server.ad_partner_backend.is_empty());
-        assert!(!settings.ad_server.sync_url.is_empty());
-        assert!(!settings.publisher.domain.is_empty());
-        assert!(!settings.publisher.cookie_domain.is_empty());
-        assert!(!settings.publisher.origin_url.is_empty());
-        assert!(!settings.prebid.server_url.is_empty());
-        assert!(!settings.synthetic.counter_store.is_empty());
-        assert!(!settings.synthetic.opid_store.is_empty());
-        assert!(!settings.synthetic.secret_key.is_empty());
-        assert!(!settings.synthetic.template.is_empty());
-    }
-
-    #[test]
->>>>>>> feb896c5
     fn test_settings_from_valid_toml() {
         let toml_str = crate_test_settings_str();
         let settings = Settings::from_toml(&toml_str);
