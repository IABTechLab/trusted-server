--- conflicted
+++ resolved
@@ -19,40 +19,6 @@
     #[display("Configuration error: {message}")]
     Configuration { message: String },
 
-    /// GDPR consent handling error.
-    #[display("GDPR consent error: {message}")]
-    GdprConsent { message: String },
-
-    /// Key-value store operation failed.
-    #[display("KV store error: {store_name} - {message}")]
-    KvStore { store_name: String, message: String },
-
-    /// The synthetic secret key is using the insecure default value.
-    #[display("Synthetic secret key is set to the default value - this is insecure")]
-    InsecureSecretKey,
-
-    /// HTTP header value creation failed.
-    #[display("Invalid HTTP header value: {message}")]
-    InvalidHeaderValue { message: String },
-
-    /// Invalid UTF-8 data encountered.
-    #[display("Invalid UTF-8 data: {message}")]
-    InvalidUtf8 { message: String },
-
-    /// Prebid integration error.
-    #[display("Prebid error: {message}")]
-    Prebid { message: String },
-
-    /// Proxy error.
-    #[display("Template error: {message}")]
-    Proxy { message: String },
-
-    /// Settings parsing or validation failed.
-    #[display("Settings error: {message}")]
-    Settings { message: String },
-
-<<<<<<< HEAD
-=======
     /// GAM (Google Ad Manager) integration error.
     #[display("GAM error: {message}")]
     Gam { message: String },
@@ -60,7 +26,35 @@
     #[display("GDPR consent error: {message}")]
     GdprConsent { message: String },
 
->>>>>>> eeecaa03
+    /// The synthetic secret key is using the insecure default value.
+
+    #[display("Synthetic secret key is set to the default value - this is insecure")]
+    InsecureSecretKey,
+
+    /// Invalid UTF-8 data encountered.
+    #[display("Invalid UTF-8 data: {message}")]
+    InvalidUtf8 { message: String },
+
+    /// HTTP header value creation failed.
+    #[display("Invalid HTTP header value: {message}")]
+    InvalidHeaderValue { message: String },
+
+    /// Key-value store operation failed.
+    #[display("KV store error: {store_name} - {message}")]
+    KvStore { store_name: String, message: String },
+
+    /// Prebid integration error.
+    #[display("Prebid error: {message}")]
+    Prebid { message: String },
+
+    /// Proxy error.
+    #[display("Proxy error: {message}")]
+    Proxy { message: String },
+
+    /// Settings parsing or validation failed.
+    #[display("Settings error: {message}")]
+    Settings { message: String },
+
     /// Synthetic ID generation or validation failed.
     #[display("Synthetic ID error: {message}")]
     SyntheticId { message: String },
@@ -86,17 +80,11 @@
     fn status_code(&self) -> StatusCode {
         match self {
             Self::Configuration { .. } | Self::Settings { .. } => StatusCode::INTERNAL_SERVER_ERROR,
+            Self::Gam { .. } => StatusCode::BAD_GATEWAY,
             Self::GdprConsent { .. } => StatusCode::BAD_REQUEST,
             Self::InsecureSecretKey => StatusCode::INTERNAL_SERVER_ERROR,
             Self::InvalidHeaderValue { .. } => StatusCode::BAD_REQUEST,
-<<<<<<< HEAD
             Self::InvalidUtf8 { .. } => StatusCode::BAD_REQUEST,
-=======
-            Self::Gam { .. } => StatusCode::BAD_GATEWAY,
-            Self::GdprConsent { .. } => StatusCode::BAD_REQUEST,
-            Self::SyntheticId { .. } => StatusCode::INTERNAL_SERVER_ERROR,
-            Self::Prebid { .. } => StatusCode::BAD_GATEWAY,
->>>>>>> eeecaa03
             Self::KvStore { .. } => StatusCode::SERVICE_UNAVAILABLE,
             Self::Prebid { .. } => StatusCode::BAD_GATEWAY,
             Self::Proxy { .. } => StatusCode::BAD_GATEWAY,
