--- conflicted
+++ resolved
@@ -2,11 +2,8 @@
 
 use crate::settings::Settings;
 
-<<<<<<< HEAD
 pub mod didomi;
-=======
 pub mod lockr;
->>>>>>> 68eb9290
 pub mod nextjs;
 pub mod permutive;
 pub mod prebid;
@@ -17,7 +14,7 @@
     AttributeRewriteAction, AttributeRewriteOutcome, IntegrationAttributeContext,
     IntegrationAttributeRewriter, IntegrationEndpoint, IntegrationMetadata, IntegrationProxy,
     IntegrationRegistration, IntegrationRegistrationBuilder, IntegrationRegistry,
-    IntegrationScriptContext, IntegrationScriptRewriter, RouteMatch, ScriptRewriteAction,
+    IntegrationScriptContext, IntegrationScriptRewriter, ScriptRewriteAction,
 };
 
 type IntegrationBuilder = fn(&Settings) -> Option<IntegrationRegistration>;
@@ -27,11 +24,8 @@
         prebid::register,
         testlight::register,
         nextjs::register,
-<<<<<<< HEAD
-        didomi::register,
-=======
         permutive::register,
         lockr::register,
->>>>>>> 68eb9290
+        didomi::register,
     ]
 }