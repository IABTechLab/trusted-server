--- conflicted
+++ resolved
@@ -1,15 +1,11 @@
 #[cfg(test)]
 pub mod tests {
-<<<<<<< HEAD
     use crate::settings::Settings;
-=======
-    use crate::settings::{AdServer, Gam, GamAdUnit, Prebid, Publisher, Settings, Synthetic};
->>>>>>> 9a6ba74b
 
     pub fn crate_test_settings_str() -> String {
         r#"
             [ad_server]
-            ad_partner_backend = "https://test-adpartner.com"
+            ad_partner_url = "https://test-adpartner.com"
             sync_url = "https://test-adpartner.com/synthetic_id={{synthetic_id}}"
 
             [publisher]
@@ -21,23 +17,12 @@
             server_url = "https://test-prebid.com/openrtb2/auction"
 
             [gam]
-<<<<<<< HEAD
             publisher_id = "21796327522"
             server_url = "https://securepubads.g.doubleclick.net/gampad/ads"
             ad_units = [
-                    { name = "test_unit_1", size = "320x50" },
-                    { name = "test_unit_2", size = "728x90" },
-                ]       
-=======
-            publisher_id = "3790"
-            server_url = "https://securepubads.g.doubleclick.net/gampad/ads"
-            ad_units = [
-                { name = "Flex8:1", size = "flexible" },
-                { name = "Fixed728x90", size = "728x90" },
-                { name = "Static8:1", size = "flexible" },
-                { name = "Static728x90", size = "728x90" }
-            ]
->>>>>>> 9a6ba74b
+                { name = "test_unit_1", size = "320x50" },
+                { name = "test_unit_2", size = "728x90" },
+            ]       
 
             [synthetic] 
             counter_store = "test-counter-store"
@@ -68,35 +53,7 @@
     }
 
     pub fn create_test_settings() -> Settings {
-<<<<<<< HEAD
         let toml_str = crate_test_settings_str();
         Settings::from_toml(&toml_str).expect("Invalid config")
-=======
-        Settings {
-            ad_server: AdServer {
-                ad_partner_backend: "https://test-adpartner.com".into(),
-                sync_url: "https://test-adpartner.com/synthetic_id={{synthetic_id}}".to_string(),
-            },
-            publisher: Publisher {
-                domain: "test-publisher.com".to_string(),
-                cookie_domain: ".test-publisher.com".to_string(),
-                origin_url: "origin.test-publisher.com".to_string(),
-            },
-            prebid: Prebid {
-                server_url: "https://test-prebid.com/openrtb2/auction".to_string(),
-            },
-            gam: Gam {
-                publisher_id: "test-publisher-id".to_string(),
-                server_url: "https://securepubads.g.doubleclick.net/gampad/ads".to_string(),
-                ad_units: vec![GamAdUnit { name: "test-ad-unit".to_string(), size: "300x250".to_string() }],
-            },
-            synthetic: Synthetic {
-                counter_store: "test_counter_store".to_string(),
-                opid_store: "test-opid-store".to_string(),
-                secret_key: "test-secret-key".to_string(),
-                template: "{{client_ip}}:{{user_agent}}:{{first_party_id}}:{{auth_user_id}}:{{publisher_domain}}:{{accept_language}}".to_string(),
-            },
-        }
->>>>>>> 9a6ba74b
     }
 }