//! Simplified HTML processor that combines URL replacement and Prebid injection
//!
//! This module provides a StreamProcessor implementation for HTML content.
use std::cell::Cell;
use std::rc::Rc;

use lol_html::{element, html_content::ContentType, text, Settings as RewriterSettings};

use crate::integrations::{
    AttributeRewriteOutcome, IntegrationAttributeContext, IntegrationRegistry,
    IntegrationScriptContext, ScriptRewriteAction,
};
use crate::settings::Settings;
use crate::streaming_processor::{HtmlRewriterAdapter, StreamProcessor};
use crate::tsjs;

/// Configuration for HTML processing
#[derive(Clone)]
pub struct HtmlProcessorConfig {
    pub origin_host: String,
    pub request_host: String,
    pub request_scheme: String,
    pub integrations: IntegrationRegistry,
}

impl HtmlProcessorConfig {
    /// Create from settings and request parameters
    pub fn from_settings(
        _settings: &Settings,
        integrations: &IntegrationRegistry,
        origin_host: &str,
        request_host: &str,
        request_scheme: &str,
    ) -> Self {
        Self {
            origin_host: origin_host.to_string(),
            request_host: request_host.to_string(),
            request_scheme: request_scheme.to_string(),
            integrations: integrations.clone(),
        }
    }
}

/// Create an HTML processor with URL replacement and optional Prebid injection
pub fn create_html_processor(config: HtmlProcessorConfig) -> impl StreamProcessor {
    // Simplified URL patterns structure - stores only core data and generates variants on-demand
    struct UrlPatterns {
        origin_host: String,
        request_host: String,
        request_scheme: String,
    }

    impl UrlPatterns {
        fn https_origin(&self) -> String {
            format!("https://{}", self.origin_host)
        }

        fn http_origin(&self) -> String {
            format!("http://{}", self.origin_host)
        }

        fn protocol_relative_origin(&self) -> String {
            format!("//{}", self.origin_host)
        }

        fn replacement_url(&self) -> String {
            format!("{}://{}", self.request_scheme, self.request_host)
        }

        fn protocol_relative_replacement(&self) -> String {
            format!("//{}", self.request_host)
        }
    }

    let patterns = Rc::new(UrlPatterns {
        origin_host: config.origin_host.clone(),
        request_host: config.request_host.clone(),
        request_scheme: config.request_scheme.clone(),
    });

    let injected_tsjs = Rc::new(Cell::new(false));
    let integration_registry = config.integrations.clone();
    let script_rewriters = integration_registry.script_rewriters();

    let mut element_content_handlers = vec![
        // Inject unified tsjs bundle once at the start of <head>
        element!("head", {
            let injected_tsjs = injected_tsjs.clone();
            move |el| {
                if !injected_tsjs.get() {
                    let loader = tsjs::unified_script_tag();
                    el.prepend(&loader, ContentType::Html);
                    injected_tsjs.set(true);
                }
                Ok(())
            }
        }),
        // Replace URLs in href attributes
        element!("[href]", {
            let patterns = patterns.clone();
            let integrations = integration_registry.clone();
            move |el| {
                if let Some(mut href) = el.get_attribute("href") {
                    let original_href = href.clone();
                    let new_href = href
                        .replace(&patterns.https_origin(), &patterns.replacement_url())
                        .replace(&patterns.http_origin(), &patterns.replacement_url());
                    if new_href != href {
                        href = new_href;
                    }

                    match integrations.rewrite_attribute(
                        "href",
                        &href,
                        &IntegrationAttributeContext {
                            attribute_name: "href",
                            request_host: &patterns.request_host,
                            request_scheme: &patterns.request_scheme,
                            origin_host: &patterns.origin_host,
                        },
                    ) {
                        AttributeRewriteOutcome::Unchanged => {}
                        AttributeRewriteOutcome::Replaced(integration_href) => {
                            href = integration_href;
                        }
                        AttributeRewriteOutcome::RemoveElement => {
                            el.remove();
                            return Ok(());
                        }
                    }

                    if href != original_href {
                        el.set_attribute("href", &href)?;
                    }
                }
                Ok(())
            }
        }),
        // Replace URLs in src attributes
        element!("[src]", {
            let patterns = patterns.clone();
            let integrations = integration_registry.clone();
            move |el| {
                if let Some(mut src) = el.get_attribute("src") {
                    let original_src = src.clone();
                    let new_src = src
                        .replace(&patterns.https_origin(), &patterns.replacement_url())
                        .replace(&patterns.http_origin(), &patterns.replacement_url());
                    if new_src != src {
                        src = new_src;
                    }
                    match integrations.rewrite_attribute(
                        "src",
                        &src,
                        &IntegrationAttributeContext {
                            attribute_name: "src",
                            request_host: &patterns.request_host,
                            request_scheme: &patterns.request_scheme,
                            origin_host: &patterns.origin_host,
                        },
                    ) {
                        AttributeRewriteOutcome::Unchanged => {}
                        AttributeRewriteOutcome::Replaced(integration_src) => {
                            src = integration_src;
                        }
                        AttributeRewriteOutcome::RemoveElement => {
                            el.remove();
                            return Ok(());
                        }
                    }

                    if src != original_src {
                        el.set_attribute("src", &src)?;
                    }
                }
                Ok(())
            }
        }),
        // Replace URLs in action attributes
        element!("[action]", {
            let patterns = patterns.clone();
            let integrations = integration_registry.clone();
            move |el| {
                if let Some(mut action) = el.get_attribute("action") {
                    let original_action = action.clone();
                    let new_action = action
                        .replace(&patterns.https_origin(), &patterns.replacement_url())
                        .replace(&patterns.http_origin(), &patterns.replacement_url());
                    if new_action != action {
                        action = new_action;
                    }

                    match integrations.rewrite_attribute(
                        "action",
                        &action,
                        &IntegrationAttributeContext {
                            attribute_name: "action",
                            request_host: &patterns.request_host,
                            request_scheme: &patterns.request_scheme,
                            origin_host: &patterns.origin_host,
                        },
                    ) {
                        AttributeRewriteOutcome::Unchanged => {}
                        AttributeRewriteOutcome::Replaced(integration_action) => {
                            action = integration_action;
                        }
                        AttributeRewriteOutcome::RemoveElement => {
                            el.remove();
                            return Ok(());
                        }
                    }

                    if action != original_action {
                        el.set_attribute("action", &action)?;
                    }
                }
                Ok(())
            }
        }),
        // Replace URLs in srcset attributes (for responsive images)
        element!("[srcset]", {
            let patterns = patterns.clone();
            let integrations = integration_registry.clone();
            move |el| {
                if let Some(mut srcset) = el.get_attribute("srcset") {
                    let original_srcset = srcset.clone();
                    let new_srcset = srcset
                        .replace(&patterns.https_origin(), &patterns.replacement_url())
                        .replace(&patterns.http_origin(), &patterns.replacement_url())
                        .replace(
                            &patterns.protocol_relative_origin(),
                            &patterns.protocol_relative_replacement(),
                        )
                        .replace(&patterns.origin_host, &patterns.request_host);
                    if new_srcset != srcset {
                        srcset = new_srcset;
                    }

                    match integrations.rewrite_attribute(
                        "srcset",
                        &srcset,
                        &IntegrationAttributeContext {
                            attribute_name: "srcset",
                            request_host: &patterns.request_host,
                            request_scheme: &patterns.request_scheme,
                            origin_host: &patterns.origin_host,
                        },
                    ) {
                        AttributeRewriteOutcome::Unchanged => {}
                        AttributeRewriteOutcome::Replaced(integration_srcset) => {
                            srcset = integration_srcset;
                        }
                        AttributeRewriteOutcome::RemoveElement => {
                            el.remove();
                            return Ok(());
                        }
                    }

                    if srcset != original_srcset {
                        el.set_attribute("srcset", &srcset)?;
                    }
                }
                Ok(())
            }
        }),
        // Replace URLs in imagesrcset attributes (for link preload)
        element!("[imagesrcset]", {
            let patterns = patterns.clone();
            let integrations = integration_registry.clone();
            move |el| {
                if let Some(mut imagesrcset) = el.get_attribute("imagesrcset") {
                    let original_imagesrcset = imagesrcset.clone();
                    let new_imagesrcset = imagesrcset
                        .replace(&patterns.https_origin(), &patterns.replacement_url())
                        .replace(&patterns.http_origin(), &patterns.replacement_url())
                        .replace(
                            &patterns.protocol_relative_origin(),
                            &patterns.protocol_relative_replacement(),
                        );
                    if new_imagesrcset != imagesrcset {
                        imagesrcset = new_imagesrcset;
                    }

                    match integrations.rewrite_attribute(
                        "imagesrcset",
                        &imagesrcset,
                        &IntegrationAttributeContext {
                            attribute_name: "imagesrcset",
                            request_host: &patterns.request_host,
                            request_scheme: &patterns.request_scheme,
                            origin_host: &patterns.origin_host,
                        },
                    ) {
                        AttributeRewriteOutcome::Unchanged => {}
                        AttributeRewriteOutcome::Replaced(integration_imagesrcset) => {
                            imagesrcset = integration_imagesrcset;
                        }
                        AttributeRewriteOutcome::RemoveElement => {
                            el.remove();
                            return Ok(());
                        }
                    }

                    if imagesrcset != original_imagesrcset {
                        el.set_attribute("imagesrcset", &imagesrcset)?;
                    }
                }
                Ok(())
            }
        }),
    ];

    for script_rewriter in script_rewriters {
        let selector = script_rewriter.selector();
        let rewriter = script_rewriter.clone();
        let patterns = patterns.clone();
        element_content_handlers.push(text!(selector, {
            let rewriter = rewriter.clone();
            let patterns = patterns.clone();
            move |text| {
                let ctx = IntegrationScriptContext {
                    selector,
                    request_host: &patterns.request_host,
                    request_scheme: &patterns.request_scheme,
                    origin_host: &patterns.origin_host,
                };
                match rewriter.rewrite(text.as_str(), &ctx) {
                    ScriptRewriteAction::Keep => {}
                    ScriptRewriteAction::Replace(rewritten) => {
                        text.replace(&rewritten, ContentType::Text);
                    }
                    ScriptRewriteAction::RemoveNode => {
                        text.remove();
                    }
                }
                Ok(())
            }
        }));
    }

    let rewriter_settings = RewriterSettings {
        element_content_handlers,
        ..RewriterSettings::default()
    };

    HtmlRewriterAdapter::new(rewriter_settings)
}

#[cfg(test)]
mod tests {
    use super::*;
    use crate::integrations::{
        AttributeRewriteAction, IntegrationAttributeContext, IntegrationAttributeRewriter,
    };
    use crate::streaming_processor::{Compression, PipelineConfig, StreamingPipeline};
    use crate::test_support::tests::create_test_settings;
    use serde_json::json;
    use std::io::Cursor;
    use std::sync::Arc;

    fn create_test_config() -> HtmlProcessorConfig {
        HtmlProcessorConfig {
            origin_host: "origin.example.com".to_string(),
            request_host: "test.example.com".to_string(),
            request_scheme: "https".to_string(),
            integrations: IntegrationRegistry::default(),
        }
    }

<<<<<<< HEAD
    fn config_from_settings(
        settings: &Settings,
        registry: &IntegrationRegistry,
    ) -> HtmlProcessorConfig {
        HtmlProcessorConfig::from_settings(
            settings,
            registry,
            "origin.example.com",
            "test.example.com",
            "https",
        )
    }

    #[test]
    fn test_always_injects_tsjs_script() {
        let html = r#"<html><head>
            <script src="/js/prebid.min.js"></script>
            <link rel="preload" as="script" href="https://cdn.prebid.org/prebid.js" />
        </head><body></body></html>"#;

        let mut settings = create_test_settings();
        settings
            .integrations
            .insert_config(
                "prebid",
                &json!({
                    "enabled": true,
                    "server_url": "https://test-prebid.com/openrtb2/auction",
                    "timeout_ms": 1000,
                    "bidders": ["mocktioneer"],
                    "auto_configure": false,
                    "debug": false
                }),
            )
            .expect("should update prebid config");
        let registry = IntegrationRegistry::new(&settings);
        let config = config_from_settings(&settings, &registry);
        let processor = create_html_processor(config);
        let pipeline_config = PipelineConfig {
            input_compression: Compression::None,
            output_compression: Compression::None,
            chunk_size: 8192,
        };
        let mut pipeline = StreamingPipeline::new(pipeline_config, processor);

        let mut output = Vec::new();
        let result = pipeline.process(Cursor::new(html.as_bytes()), &mut output);
        assert!(result.is_ok());
        let processed = String::from_utf8_lossy(&output);
        // When auto-configure is disabled, do not rewrite Prebid references
        assert!(processed.contains("/js/prebid.min.js"));
        assert!(processed.contains("cdn.prebid.org/prebid.js"));
        assert!(processed.contains("tsjs-unified"));
    }

    #[test]
    fn prebid_auto_config_removes_prebid_scripts() {
        let html = r#"<html><head>
            <script src="https://cdn.prebid.org/prebid.min.js"></script>
            <link rel="preload" as="script" href="https://cdn.prebid.org/prebid.js" />
        </head><body></body></html>"#;

        let mut settings = create_test_settings();
        settings
            .integrations
            .insert_config(
                "prebid",
                &json!({
                    "enabled": true,
                    "server_url": "https://test-prebid.com/openrtb2/auction",
                    "timeout_ms": 1000,
                    "bidders": ["mocktioneer"],
                    "auto_configure": true,
                    "debug": false
                }),
            )
            .expect("should update prebid config");
        let registry = IntegrationRegistry::new(&settings);
        let config = config_from_settings(&settings, &registry);
        let processor = create_html_processor(config);
        let pipeline_config = PipelineConfig {
            input_compression: Compression::None,
            output_compression: Compression::None,
            chunk_size: 8192,
        };
        let mut pipeline = StreamingPipeline::new(pipeline_config, processor);

        let mut output = Vec::new();
        let result = pipeline.process(Cursor::new(html.as_bytes()), &mut output);
        assert!(result.is_ok());
        let processed = String::from_utf8_lossy(&output);
        assert!(
            processed.contains("tsjs-unified"),
            "Unified bundle should be injected"
        );
        assert!(
            !processed.contains("prebid.min.js"),
            "Prebid script should be removed"
        );
        assert!(
            !processed.contains("cdn.prebid.org/prebid.js"),
            "Prebid preload should be removed"
        );
    }

=======
>>>>>>> 90077bab
    #[test]
    fn integration_attribute_rewriter_can_remove_elements() {
        struct RemovingLinkRewriter;

        impl IntegrationAttributeRewriter for RemovingLinkRewriter {
            fn integration_id(&self) -> &'static str {
                "removing"
            }

            fn handles_attribute(&self, attribute: &str) -> bool {
                attribute == "href"
            }

            fn rewrite(
                &self,
                _attr_name: &str,
                attr_value: &str,
                _ctx: &IntegrationAttributeContext<'_>,
            ) -> AttributeRewriteAction {
                if attr_value.contains("remove-me") {
                    AttributeRewriteAction::remove_element()
                } else {
                    AttributeRewriteAction::keep()
                }
            }
        }

        let html = r#"<html><body>
            <a href="https://origin.example.com/remove-me">remove</a>
            <a href="https://origin.example.com/keep-me">keep</a>
        </body></html>"#;

        let mut config = create_test_config();
        config.integrations =
            IntegrationRegistry::from_rewriters(vec![Arc::new(RemovingLinkRewriter)], Vec::new());

        let processor = create_html_processor(config);
        let pipeline_config = PipelineConfig {
            input_compression: Compression::None,
            output_compression: Compression::None,
            chunk_size: 8192,
        };
        let mut pipeline = StreamingPipeline::new(pipeline_config, processor);

        let mut output = Vec::new();
        pipeline
            .process(Cursor::new(html.as_bytes()), &mut output)
            .unwrap();
        let processed = String::from_utf8(output).unwrap();

        assert!(processed.contains("keep-me"));
        assert!(!processed.contains("remove-me"));
<<<<<<< HEAD
    }

    #[test]
    fn test_rewrites_nextjs_script_when_enabled() {
        let html = r#"<html><body>
            <script id="__NEXT_DATA__" type="application/json">
                {"props":{"pageProps":{"primary":{"href":"https://origin.example.com/reviews"},"secondary":{"href":"http://origin.example.com/sign-in"},"fallbackHref":"http://origin.example.com/legacy","protoRelative":"//origin.example.com/assets/logo.png"}}}
            </script>
        </body></html>"#;

        let mut settings = create_test_settings();
        settings
            .integrations
            .insert_config(
                "nextjs",
                &json!({
                    "enabled": true,
                    "rewrite_attributes": ["href", "link", "url"],
                }),
            )
            .expect("should update nextjs config");
        let registry = IntegrationRegistry::new(&settings);
        let config = config_from_settings(&settings, &registry);
        let processor = create_html_processor(config);
        let pipeline_config = PipelineConfig {
            input_compression: Compression::None,
            output_compression: Compression::None,
            chunk_size: 8192,
        };
        let mut pipeline = StreamingPipeline::new(pipeline_config, processor);

        let mut output = Vec::new();
        pipeline
            .process(Cursor::new(html.as_bytes()), &mut output)
            .unwrap();
        let processed = String::from_utf8_lossy(&output);
        println!("processed={processed}");
        println!("processed stream payload: {}", processed);
        println!("processed stream payload: {}", processed);

        assert!(
            processed.contains(r#""href":"https://test.example.com/reviews""#),
            "Should rewrite https Next.js href values"
        );
        assert!(
            processed.contains(r#""href":"https://test.example.com/sign-in""#),
            "Should rewrite http Next.js href values"
        );
        assert!(
            processed.contains(r#""fallbackHref":"http://origin.example.com/legacy""#),
            "Should leave other fields untouched"
        );
        assert!(
            processed.contains(r#""protoRelative":"//origin.example.com/assets/logo.png""#),
            "Should not rewrite non-href keys"
        );
        assert!(
            !processed.contains("\"href\":\"https://origin.example.com/reviews\""),
            "Should remove origin https href"
        );
        assert!(
            !processed.contains("\"href\":\"http://origin.example.com/sign-in\""),
            "Should remove origin http href"
        );
    }

    #[test]
    fn test_rewrites_nextjs_stream_payload() {
        let html = r#"<html><body>
            <script>
                self.__next_f.push([1,"chunk", "prefix {\"inner\":\"value\"} \\\"href\\\":\\\"http://origin.example.com/dashboard\\\", \\\"link\\\":\\\"https://origin.example.com/api-test\\\" suffix", {"href":"http://origin.example.com/secondary","dataHost":"https://origin.example.com/api"}]);
            </script>
        </body></html>"#;

        let mut settings = create_test_settings();
        settings
            .integrations
            .insert_config(
                "nextjs",
                &json!({
                    "enabled": true,
                    "rewrite_attributes": ["href", "link", "url"],
                }),
            )
            .expect("should update nextjs config");
        let registry = IntegrationRegistry::new(&settings);
        let config = config_from_settings(&settings, &registry);
        let processor = create_html_processor(config);
        let pipeline_config = PipelineConfig {
            input_compression: Compression::None,
            output_compression: Compression::None,
            chunk_size: 8192,
        };
        let mut pipeline = StreamingPipeline::new(pipeline_config, processor);

        let mut output = Vec::new();
        pipeline
            .process(Cursor::new(html.as_bytes()), &mut output)
            .unwrap();
        let processed = String::from_utf8_lossy(&output);
        let normalized = processed.replace('\\', "");
        assert!(
            normalized.contains("\"href\":\"https://test.example.com/dashboard\""),
            "Should rewrite escaped href sequences inside streamed payloads. Content: {}",
            normalized
        );
        assert!(
            normalized.contains("\"href\":\"https://test.example.com/secondary\""),
            "Should rewrite plain href attributes inside streamed payloads"
        );
        assert!(
            normalized.contains("\"link\":\"https://test.example.com/api-test\""),
            "Should rewrite additional configured attributes like link"
        );
        assert!(
            processed.contains("\"dataHost\":\"https://origin.example.com/api\""),
            "Should leave non-href properties untouched"
        );
    }

    #[test]
    fn test_nextjs_rewrite_respects_flag() {
        let html = r#"<html><body>
            <script id="__NEXT_DATA__" type="application/json">
                {"props":{"pageProps":{"href":"https://origin.example.com/reviews"}}}
            </script>
        </body></html>"#;

        let config = create_test_config();
        let processor = create_html_processor(config);
        let pipeline_config = PipelineConfig {
            input_compression: Compression::None,
            output_compression: Compression::None,
            chunk_size: 8192,
        };
        let mut pipeline = StreamingPipeline::new(pipeline_config, processor);

        let mut output = Vec::new();
        pipeline
            .process(Cursor::new(html.as_bytes()), &mut output)
            .unwrap();
        let processed = String::from_utf8_lossy(&output);

        assert!(
            processed.contains("origin.example.com"),
            "Should leave Next.js data untouched when disabled"
        );
        assert!(
            !processed.contains("test.example.com/reviews"),
            "Should not rewrite Next.js data when flag is off"
        );
=======
>>>>>>> 90077bab
    }

    #[test]
    fn test_create_html_processor_url_replacement() {
        let config = create_test_config();
        let processor = create_html_processor(config);

        // Create a pipeline to test the processor
        let pipeline_config = PipelineConfig {
            input_compression: Compression::None,
            output_compression: Compression::None,
            chunk_size: 8192,
        };
        let mut pipeline = StreamingPipeline::new(pipeline_config, processor);

        let html = r#"<html>
            <a href="https://origin.example.com/page">Link</a>
            <img src="http://origin.example.com/image.jpg">
            <form action="https://origin.example.com/submit">
        </html>"#;

        let mut output = Vec::new();
        pipeline
            .process(Cursor::new(html.as_bytes()), &mut output)
            .unwrap();

        let result = String::from_utf8(output).unwrap();
        assert!(result.contains(r#"href="https://test.example.com/page""#));
        assert!(result.contains(r#"src="https://test.example.com/image.jpg""#));
        assert!(result.contains(r#"action="https://test.example.com/submit""#));
        assert!(!result.contains("origin.example.com"));
    }

    #[test]
    fn test_html_processor_config_from_settings() {
        let settings = create_test_settings();
        let registry = IntegrationRegistry::new(&settings);
        let config = HtmlProcessorConfig::from_settings(
            &settings,
            &registry,
            "origin.test-publisher.com",
            "proxy.example.com",
            "https",
        );

        assert_eq!(config.origin_host, "origin.test-publisher.com");
        assert_eq!(config.request_host, "proxy.example.com");
        assert_eq!(config.request_scheme, "https");
    }

    #[test]
    fn test_real_publisher_html() {
        // Test with publisher HTML from test_publisher.html
        let html = include_str!("html_processor.test.html");

        // Count URLs in the test HTML
        let original_urls = html.matches("www.test-publisher.com").count();
        let https_urls = html.matches("https://www.test-publisher.com").count();
        let protocol_relative_urls = html.matches("//www.test-publisher.com").count();

        println!("Test HTML stats:");
        println!("  Total URLs: {}", original_urls);
        println!("  HTTPS URLs: {}", https_urls);
        println!("  Protocol-relative URLs: {}", protocol_relative_urls);

        // Process - replace test-publisher.com with our edge domain
        let mut config = create_test_config();
        config.origin_host = "www.test-publisher.com".to_string(); // Match what's in the HTML
        config.request_host = "test-publisher-ts.edgecompute.app".to_string();

        let processor = create_html_processor(config);
        let pipeline_config = PipelineConfig {
            input_compression: Compression::None,
            output_compression: Compression::None,
            chunk_size: 8192,
        };
        let mut pipeline = StreamingPipeline::new(pipeline_config, processor);

        let mut output = Vec::new();
        pipeline
            .process(Cursor::new(html.as_bytes()), &mut output)
            .unwrap();
        let result = String::from_utf8(output).unwrap();

        // Assertions - only URL attribute replacements are expected
        // Check URL replacements (not all occurrences will be replaced since
        // we only rewrite attributes, not text/JSON/script bodies)
        let remaining_urls = result.matches("www.test-publisher.com").count();
        let replaced_urls = result.matches("test-publisher-ts.edgecompute.app").count();

        println!("After processing:");
        println!("  Remaining original URLs: {}", remaining_urls);
        println!("  Edge domain URLs: {}", replaced_urls);

        // Expect at least some replacements and fewer originals than before
        assert!(replaced_urls > 0, "Should replace some URLs in attributes");
        assert!(
            remaining_urls < original_urls,
            "Should reduce occurrences of original host in attributes"
        );

        // Verify HTML structure
        assert_eq!(&result[0..15], "<!DOCTYPE html>");
        assert_eq!(&result[result.len() - 7..], "</html>");

        // Verify content preservation
        assert!(
            result.contains("Mercedes CEO"),
            "Should preserve article title"
        );
        assert!(
            result.contains("test-publisher"),
            "Should preserve text content"
        );
        // No Prebid auto-configuration injection performed here
        assert!(
            !result.contains("window.__trustedServerPrebid"),
            "HtmlProcessor should not inject Prebid config"
        );
    }

    #[test]
    fn test_integration_registry_rewrites_integration_scripts() {
        let html = r#"<html><head>
            <script src="https://cdn.testlight.com/v1/testlight.js"></script>
        </head><body></body></html>"#;

        let mut settings = Settings::default();
        let shim_src = "https://edge.example.com/static/testlight.js".to_string();
        settings
            .integrations
            .insert_config(
                "testlight",
                &json!({
                    "enabled": true,
                    "endpoint": "https://example.com/openrtb2/auction",
                    "rewrite_scripts": true,
                    "shim_src": shim_src,
                }),
            )
            .expect("should insert testlight config");

        let registry = IntegrationRegistry::new(&settings);
        let mut config = create_test_config();
        config.integrations = registry;

        let processor = create_html_processor(config);
        let pipeline_config = PipelineConfig {
            input_compression: Compression::None,
            output_compression: Compression::None,
            chunk_size: 8192,
        };
        let mut pipeline = StreamingPipeline::new(pipeline_config, processor);

        let mut output = Vec::new();
        let result = pipeline.process(Cursor::new(html.as_bytes()), &mut output);
        assert!(result.is_ok());

        let processed = String::from_utf8_lossy(&output);
        assert!(
            processed.contains(&shim_src),
            "Integration shim should replace integration script reference"
        );
        assert!(
            !processed.contains("cdn.testlight.com"),
            "Original integration URL should be removed"
        );
    }

    #[test]
    fn test_real_publisher_html_with_gzip() {
        use flate2::read::GzDecoder;
        use flate2::write::GzEncoder;
        use flate2::Compression as GzCompression;
        use std::io::{Read, Write};

        let html = include_str!("html_processor.test.html");

        // Count URLs in test HTML
        let _original_urls = html.matches("www.test-publisher.com").count();

        // Compress
        let mut encoder = GzEncoder::new(Vec::new(), GzCompression::default());
        encoder.write_all(html.as_bytes()).unwrap();
        let compressed_input = encoder.finish().unwrap();

        println!("Compressed input size: {} bytes", compressed_input.len());

        // Process with compression
        let mut config = create_test_config();
        config.origin_host = "www.test-publisher.com".to_string(); // Match what's in the HTML
        config.request_host = "test-publisher-ts.edgecompute.app".to_string();

        let processor = create_html_processor(config);
        let pipeline_config = PipelineConfig {
            input_compression: Compression::Gzip,
            output_compression: Compression::Gzip,
            chunk_size: 8192,
        };
        let mut pipeline = StreamingPipeline::new(pipeline_config, processor);

        let mut compressed_output = Vec::new();
        pipeline
            .process(Cursor::new(&compressed_input), &mut compressed_output)
            .unwrap();

        // Ensure we produced output
        assert!(
            !compressed_output.is_empty(),
            "Should produce compressed output"
        );

        // Decompress and verify
        let mut decoder = GzDecoder::new(&compressed_output[..]);
        let mut decompressed = String::new();
        decoder.read_to_string(&mut decompressed).unwrap();

        let remaining_urls = decompressed.matches("www.test-publisher.com").count();
        let replaced_urls = decompressed
            .matches("test-publisher-ts.edgecompute.app")
            .count();

        assert!(replaced_urls > 0, "Should replace some URLs in attributes");
        assert!(
            remaining_urls < _original_urls,
            "Should reduce occurrences of original host in attributes"
        );

        // Verify structure
        assert_eq!(&decompressed[0..15], "<!DOCTYPE html>");
        assert_eq!(&decompressed[decompressed.len() - 7..], "</html>");

        // Verify content preservation
        assert!(
            decompressed.contains("Mercedes CEO"),
            "Should preserve article title"
        );
        assert!(
            decompressed.contains("test-publisher"),
            "Should preserve text content"
        );
        // No Prebid auto-configuration injection performed here
        assert!(
            !decompressed.contains("window.__trustedServerPrebid"),
            "HtmlProcessor should not inject Prebid config"
        );
    }

    #[test]
    fn test_already_truncated_html_passthrough() {
        // Test that we don't make truncated HTML worse
        // This simulates receiving already-truncated HTML from origin

        let truncated_html =
            r#"<html><head><title>Test</title></head><body><p>This is a test that gets cut o"#;

        println!("Testing already-truncated HTML");
        println!("Input: '{}'", truncated_html);

        let config = create_test_config();
        let processor = create_html_processor(config);
        let pipeline_config = PipelineConfig {
            input_compression: Compression::None,
            output_compression: Compression::None,
            chunk_size: 8192,
        };
        let mut pipeline = StreamingPipeline::new(pipeline_config, processor);

        let mut output = Vec::new();
        let result = pipeline.process(Cursor::new(truncated_html.as_bytes()), &mut output);

        assert!(
            result.is_ok(),
            "Should process truncated HTML without error"
        );

        let processed = String::from_utf8_lossy(&output);
        println!("Output: '{}'", processed);

        // The processor should pass through the truncated HTML
        // It might add some closing tags, but shouldn't truncate further
        assert!(
            processed.len() >= truncated_html.len(),
            "Output should not be shorter than truncated input"
        );
    }

    #[test]
    fn test_truncated_html_validation() {
        // Simulated truncated HTML - ends mid-attribute
        let truncated_html = r#"<html lang="en"><head><meta charset="utf-8"><title>Test Publisher</title><link rel="preload" as="image" href="https://www.test-publisher.com/image.jpg"><script src="/js/prebid.min.js"></script></head><body><p>Article content from <a href="https://www.test-publisher.com/ar"#;

        // This HTML is clearly truncated - it ends in the middle of an attribute value
        println!("Testing truncated HTML (ends in middle of URL)");
        println!("Input length: {} bytes", truncated_html.len());

        // Check that the input is indeed truncated
        assert!(
            !truncated_html.contains("</html>"),
            "Input should be truncated (no closing html tag)"
        );
        assert!(
            !truncated_html.contains("</body>"),
            "Input should be truncated (no closing body tag)"
        );
        assert!(
            truncated_html.ends_with("/ar"),
            "Input should end with '/ar' showing truncation"
        );

        // Process it through our pipeline
        let mut config = create_test_config();
        config.origin_host = "www.test-publisher.com".to_string(); // Match what's in the HTML
        config.request_host = "test-publisher-ts.edgecompute.app".to_string();

        let processor = create_html_processor(config);
        let pipeline_config = PipelineConfig {
            input_compression: Compression::None,
            output_compression: Compression::None,
            chunk_size: 8192,
        };
        let mut pipeline = StreamingPipeline::new(pipeline_config, processor);

        let mut output = Vec::new();

        // The processor should handle truncated HTML gracefully
        let result = pipeline.process(Cursor::new(truncated_html.as_bytes()), &mut output);

        // Even with truncated input, processing should complete
        assert!(
            result.is_ok(),
            "Processing should complete even with truncated HTML"
        );

        let processed = String::from_utf8_lossy(&output);
        println!("Output length: {} bytes", processed.len());

        // The processor will try to fix the HTML structure
        // lol_html should handle the truncated input and still produce output

        // Check what we got back
        if processed.contains("</html>") {
            println!("Note: lol_html added closing tags to fix truncated HTML");
        }

        // The key issue is that truncated HTML should not cause a panic or error
        // The output might still be malformed, but it should process

        println!(
            "Last 100 chars of output: {}",
            processed
                .chars()
                .rev()
                .take(100)
                .collect::<String>()
                .chars()
                .rev()
                .collect::<String>()
        );
    }
}<|MERGE_RESOLUTION|>--- conflicted
+++ resolved
@@ -367,114 +367,6 @@
         }
     }
 
-<<<<<<< HEAD
-    fn config_from_settings(
-        settings: &Settings,
-        registry: &IntegrationRegistry,
-    ) -> HtmlProcessorConfig {
-        HtmlProcessorConfig::from_settings(
-            settings,
-            registry,
-            "origin.example.com",
-            "test.example.com",
-            "https",
-        )
-    }
-
-    #[test]
-    fn test_always_injects_tsjs_script() {
-        let html = r#"<html><head>
-            <script src="/js/prebid.min.js"></script>
-            <link rel="preload" as="script" href="https://cdn.prebid.org/prebid.js" />
-        </head><body></body></html>"#;
-
-        let mut settings = create_test_settings();
-        settings
-            .integrations
-            .insert_config(
-                "prebid",
-                &json!({
-                    "enabled": true,
-                    "server_url": "https://test-prebid.com/openrtb2/auction",
-                    "timeout_ms": 1000,
-                    "bidders": ["mocktioneer"],
-                    "auto_configure": false,
-                    "debug": false
-                }),
-            )
-            .expect("should update prebid config");
-        let registry = IntegrationRegistry::new(&settings);
-        let config = config_from_settings(&settings, &registry);
-        let processor = create_html_processor(config);
-        let pipeline_config = PipelineConfig {
-            input_compression: Compression::None,
-            output_compression: Compression::None,
-            chunk_size: 8192,
-        };
-        let mut pipeline = StreamingPipeline::new(pipeline_config, processor);
-
-        let mut output = Vec::new();
-        let result = pipeline.process(Cursor::new(html.as_bytes()), &mut output);
-        assert!(result.is_ok());
-        let processed = String::from_utf8_lossy(&output);
-        // When auto-configure is disabled, do not rewrite Prebid references
-        assert!(processed.contains("/js/prebid.min.js"));
-        assert!(processed.contains("cdn.prebid.org/prebid.js"));
-        assert!(processed.contains("tsjs-unified"));
-    }
-
-    #[test]
-    fn prebid_auto_config_removes_prebid_scripts() {
-        let html = r#"<html><head>
-            <script src="https://cdn.prebid.org/prebid.min.js"></script>
-            <link rel="preload" as="script" href="https://cdn.prebid.org/prebid.js" />
-        </head><body></body></html>"#;
-
-        let mut settings = create_test_settings();
-        settings
-            .integrations
-            .insert_config(
-                "prebid",
-                &json!({
-                    "enabled": true,
-                    "server_url": "https://test-prebid.com/openrtb2/auction",
-                    "timeout_ms": 1000,
-                    "bidders": ["mocktioneer"],
-                    "auto_configure": true,
-                    "debug": false
-                }),
-            )
-            .expect("should update prebid config");
-        let registry = IntegrationRegistry::new(&settings);
-        let config = config_from_settings(&settings, &registry);
-        let processor = create_html_processor(config);
-        let pipeline_config = PipelineConfig {
-            input_compression: Compression::None,
-            output_compression: Compression::None,
-            chunk_size: 8192,
-        };
-        let mut pipeline = StreamingPipeline::new(pipeline_config, processor);
-
-        let mut output = Vec::new();
-        let result = pipeline.process(Cursor::new(html.as_bytes()), &mut output);
-        assert!(result.is_ok());
-        let processed = String::from_utf8_lossy(&output);
-        assert!(
-            processed.contains("tsjs-unified"),
-            "Unified bundle should be injected"
-        );
-        assert!(
-            !processed.contains("prebid.min.js"),
-            "Prebid script should be removed"
-        );
-        assert!(
-            !processed.contains("cdn.prebid.org/prebid.js"),
-            "Prebid preload should be removed"
-        );
-    }
-
-=======
->>>>>>> 90077bab
     #[test]
     fn integration_attribute_rewriter_can_remove_elements() {
         struct RemovingLinkRewriter;
@@ -527,160 +419,6 @@
 
         assert!(processed.contains("keep-me"));
         assert!(!processed.contains("remove-me"));
-<<<<<<< HEAD
-    }
-
-    #[test]
-    fn test_rewrites_nextjs_script_when_enabled() {
-        let html = r#"<html><body>
-            <script id="__NEXT_DATA__" type="application/json">
-                {"props":{"pageProps":{"primary":{"href":"https://origin.example.com/reviews"},"secondary":{"href":"http://origin.example.com/sign-in"},"fallbackHref":"http://origin.example.com/legacy","protoRelative":"//origin.example.com/assets/logo.png"}}}
-            </script>
-        </body></html>"#;
-
-        let mut settings = create_test_settings();
-        settings
-            .integrations
-            .insert_config(
-                "nextjs",
-                &json!({
-                    "enabled": true,
-                    "rewrite_attributes": ["href", "link", "url"],
-                }),
-            )
-            .expect("should update nextjs config");
-        let registry = IntegrationRegistry::new(&settings);
-        let config = config_from_settings(&settings, &registry);
-        let processor = create_html_processor(config);
-        let pipeline_config = PipelineConfig {
-            input_compression: Compression::None,
-            output_compression: Compression::None,
-            chunk_size: 8192,
-        };
-        let mut pipeline = StreamingPipeline::new(pipeline_config, processor);
-
-        let mut output = Vec::new();
-        pipeline
-            .process(Cursor::new(html.as_bytes()), &mut output)
-            .unwrap();
-        let processed = String::from_utf8_lossy(&output);
-        println!("processed={processed}");
-        println!("processed stream payload: {}", processed);
-        println!("processed stream payload: {}", processed);
-
-        assert!(
-            processed.contains(r#""href":"https://test.example.com/reviews""#),
-            "Should rewrite https Next.js href values"
-        );
-        assert!(
-            processed.contains(r#""href":"https://test.example.com/sign-in""#),
-            "Should rewrite http Next.js href values"
-        );
-        assert!(
-            processed.contains(r#""fallbackHref":"http://origin.example.com/legacy""#),
-            "Should leave other fields untouched"
-        );
-        assert!(
-            processed.contains(r#""protoRelative":"//origin.example.com/assets/logo.png""#),
-            "Should not rewrite non-href keys"
-        );
-        assert!(
-            !processed.contains("\"href\":\"https://origin.example.com/reviews\""),
-            "Should remove origin https href"
-        );
-        assert!(
-            !processed.contains("\"href\":\"http://origin.example.com/sign-in\""),
-            "Should remove origin http href"
-        );
-    }
-
-    #[test]
-    fn test_rewrites_nextjs_stream_payload() {
-        let html = r#"<html><body>
-            <script>
-                self.__next_f.push([1,"chunk", "prefix {\"inner\":\"value\"} \\\"href\\\":\\\"http://origin.example.com/dashboard\\\", \\\"link\\\":\\\"https://origin.example.com/api-test\\\" suffix", {"href":"http://origin.example.com/secondary","dataHost":"https://origin.example.com/api"}]);
-            </script>
-        </body></html>"#;
-
-        let mut settings = create_test_settings();
-        settings
-            .integrations
-            .insert_config(
-                "nextjs",
-                &json!({
-                    "enabled": true,
-                    "rewrite_attributes": ["href", "link", "url"],
-                }),
-            )
-            .expect("should update nextjs config");
-        let registry = IntegrationRegistry::new(&settings);
-        let config = config_from_settings(&settings, &registry);
-        let processor = create_html_processor(config);
-        let pipeline_config = PipelineConfig {
-            input_compression: Compression::None,
-            output_compression: Compression::None,
-            chunk_size: 8192,
-        };
-        let mut pipeline = StreamingPipeline::new(pipeline_config, processor);
-
-        let mut output = Vec::new();
-        pipeline
-            .process(Cursor::new(html.as_bytes()), &mut output)
-            .unwrap();
-        let processed = String::from_utf8_lossy(&output);
-        let normalized = processed.replace('\\', "");
-        assert!(
-            normalized.contains("\"href\":\"https://test.example.com/dashboard\""),
-            "Should rewrite escaped href sequences inside streamed payloads. Content: {}",
-            normalized
-        );
-        assert!(
-            normalized.contains("\"href\":\"https://test.example.com/secondary\""),
-            "Should rewrite plain href attributes inside streamed payloads"
-        );
-        assert!(
-            normalized.contains("\"link\":\"https://test.example.com/api-test\""),
-            "Should rewrite additional configured attributes like link"
-        );
-        assert!(
-            processed.contains("\"dataHost\":\"https://origin.example.com/api\""),
-            "Should leave non-href properties untouched"
-        );
-    }
-
-    #[test]
-    fn test_nextjs_rewrite_respects_flag() {
-        let html = r#"<html><body>
-            <script id="__NEXT_DATA__" type="application/json">
-                {"props":{"pageProps":{"href":"https://origin.example.com/reviews"}}}
-            </script>
-        </body></html>"#;
-
-        let config = create_test_config();
-        let processor = create_html_processor(config);
-        let pipeline_config = PipelineConfig {
-            input_compression: Compression::None,
-            output_compression: Compression::None,
-            chunk_size: 8192,
-        };
-        let mut pipeline = StreamingPipeline::new(pipeline_config, processor);
-
-        let mut output = Vec::new();
-        pipeline
-            .process(Cursor::new(html.as_bytes()), &mut output)
-            .unwrap();
-        let processed = String::from_utf8_lossy(&output);
-
-        assert!(
-            processed.contains("origin.example.com"),
-            "Should leave Next.js data untouched when disabled"
-        );
-        assert!(
-            !processed.contains("test.example.com/reviews"),
-            "Should not rewrite Next.js data when flag is off"
-        );
-=======
->>>>>>> 90077bab
     }
 
     #[test]
