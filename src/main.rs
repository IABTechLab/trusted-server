--- conflicted
+++ resolved
@@ -147,9 +147,8 @@
     let mut response = Response::from_status(StatusCode::OK)
         .with_body(HTML_TEMPLATE)
         .with_header(header::CONTENT_TYPE, "text/html")
-<<<<<<< HEAD
-        .with_header(SYNTH_HEADER_FRESH, &fresh_id) // Fresh ID always changes
-        .with_header(SYNTH_HEADER_POTSI, &synthetic_id) // POTSI ID remains stable
+        .with_header(SYNTHETIC_HEADER_FRESH, &fresh_id) // Fresh ID always changes
+        .with_header(SYNTHETIC_HEADER_POTSI, &synthetic_id) // POTSI ID remains stable
         .with_header(
             header::ACCESS_CONTROL_EXPOSE_HEADERS,
             "X-Geo-City, X-Geo-Country, X-Geo-Continent, X-Geo-Coordinates, X-Geo-Metro-Code, X-Geo-Info-Available"
@@ -163,10 +162,6 @@
             response.set_header(*header_name, value);
         }
     }
-=======
-        .with_header(SYNTHETIC_HEADER_FRESH, &fresh_id) // Fresh ID always changes
-        .with_header(SYNTHETIC_HEADER_POTSI, &synthetic_id); // POTSI ID remains stable
->>>>>>> 0a6050cb
 
     // Only set cookies if we have consent
     if consent.functional {
@@ -228,7 +223,6 @@
         "non-personalized".to_string()
     };
 
-<<<<<<< HEAD
     // Only track visits if we have consent
     if advertising_consent {
         // Increment visit counter in KV store
@@ -279,49 +273,6 @@
         // Use a different URL or parameter for non-personalized ads
         settings.ad_server.sync_url.replace("{{synthetic_id}}", "non-personalized")
     };
-=======
-    println!("Fetching current count for synthetic ID: {}", synthetic_id);
-    let current_count: i32 = store
-        .lookup(&synthetic_id)
-        .map(|mut val| {
-            // Convert LookupResponse to bytes first
-            match String::from_utf8(val.take_body_bytes()) {
-                Ok(s) => {
-                    println!("Value from KV store: {}", s);
-                    Some(s)
-                }
-                Err(e) => {
-                    println!("Error converting bytes to string: {}", e);
-                    None
-                }
-            }
-        })
-        .map(|opt_s| {
-            println!("Parsing string value: {:?}", opt_s);
-            opt_s.and_then(|s| s.parse().ok())
-        })
-        .unwrap_or_else(|_| {
-            println!("No existing count found, starting at 0");
-            None
-        })
-        .unwrap_or(0);
-
-    let new_count = current_count + 1;
-    println!("Incrementing count from {} to {}", current_count, new_count);
-
-    match store.insert(&synthetic_id, new_count.to_string().as_bytes()) {
-        Ok(_) => println!("Successfully updated count in KV store"),
-        Err(e) => println!("Error updating KV store: {:?}", e),
-    }
-
-    println!("Synthetic ID {} visit count: {}", synthetic_id, new_count);
-
-    // Construct URL with synthetic ID
-    let ad_server_url = settings
-        .ad_server
-        .sync_url
-        .replace("{{synthetic_id}}", &synthetic_id);
->>>>>>> 0a6050cb
 
     println!("Sending request to backend: {}", ad_server_url);
 
@@ -502,14 +453,9 @@
     println!("Advertising consent: {}", advertising_consent);
 
     // Set both IDs as headers
-<<<<<<< HEAD
-    req.set_header(SYNTH_HEADER_FRESH, &fresh_id);
-    req.set_header(SYNTH_HEADER_POTSI, &synthetic_id);
-    req.set_header("X-Consent-Advertising", if advertising_consent { "true" } else { "false" });
-=======
     req.set_header(SYNTHETIC_HEADER_FRESH, &fresh_id);
     req.set_header(SYNTHETIC_HEADER_POTSI, &synthetic_id);
->>>>>>> 0a6050cb
+    req.set_header("X-Consent-Advertising", if advertising_consent { "true" } else { "false" });
 
     println!("Using POTSI ID: {}, Fresh ID: {}", synthetic_id, fresh_id);
 
@@ -534,12 +480,7 @@
 
     println!("Attempting to send bid request to Prebid Server at prebid_backend");
 
-<<<<<<< HEAD
-    match prebid_req.send_bid_request(&req).await {
-=======
     match prebid_req.send_bid_request(settings, &req).await {
-        // Pass the original request
->>>>>>> 0a6050cb
         Ok(mut prebid_response) => {
             println!("Received response from Prebid Server");
             println!("Response status: {}", prebid_response.get_status());
