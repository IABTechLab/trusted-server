--- conflicted
+++ resolved
@@ -1,38 +1,6 @@
-<<<<<<< HEAD
-[package]
-name = "potsi"
-version = "0.1.0"
-authors = []
-edition = "2021"
-# Remove this line if you want to be able to publish this crate as open source on crates.io.
-# Otherwise, `publish = false` prevents an accidental `cargo publish` from revealing private source.
-publish = false
-license = "Apache-2.0"
-
-[profile.release]
-debug = 1
-
-[dependencies]
-fastly = "0.11.2"
-hmac = "0.12.1"
-sha2 = "0.10.6"
-hex = "0.4.3"
-serde = { version = "1.0", features = ["derive"] }
-serde_json = "1.0.91"
-cookie = "0.18.1"
-log = "0.4.20"
-log-fastly = "0.10.0"
-futures = "0.3"
-tokio = { version = "1.43", features = ["sync", "macros", "io-util", "rt", "time"] }   
-url = "2.4.1"
-config = "0.15.11"
-handlebars = "6.3.2"
-chrono = "0.4"
-=======
 [workspace]
 resolver = "2"
 members = [
     "crates/common",
     "crates/fastly", 
-]
->>>>>>> 8f7ef345
+]