[package]
name = "potsi"
version = "0.1.0"
authors = []
edition = "2021"
# Remove this line if you want to be able to publish this crate as open source on crates.io.
# Otherwise, `publish = false` prevents an accidental `cargo publish` from revealing private source.
publish = false
license = "Apache-2.0"

[profile.release]
debug = 1

[dependencies]
fastly = "0.11.2"
hmac = "0.12.1"
sha2 = "0.10.6"
hex = "0.4.3"
serde = { version = "1.0", features = ["derive"] }
serde_json = "1.0.91"
cookie = "0.18.1"
log = "0.4.20"
log-fastly = "0.10.0"
futures = "0.3"
tokio = { version = "1.0", features = ["sync", "macros", "io-util", "rt", "time"] }   
url = "2.4.1"
config = "0.15.11"
<<<<<<< HEAD
chrono = "0.4"
=======
handlebars = "6.3.2"
>>>>>>> 0a6050cb
<|MERGE_RESOLUTION|>--- conflicted
+++ resolved
@@ -25,8 +25,5 @@
 tokio = { version = "1.0", features = ["sync", "macros", "io-util", "rt", "time"] }   
 url = "2.4.1"
 config = "0.15.11"
-<<<<<<< HEAD
-chrono = "0.4"
-=======
 handlebars = "6.3.2"
->>>>>>> 0a6050cb
+chrono = "0.4"