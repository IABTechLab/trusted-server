--- conflicted
+++ resolved
@@ -50,12 +50,7 @@
             url = "https://securepubads.g.doubleclick.net"
         [local_server.backends.wordpress_backend]
             url = "http://localhost:8080"  # Adjust this to your local WordPress URL
-<<<<<<< HEAD
-        [local_server.backends.didomi_sdk]
-            url = "https://sdk.privacy-center.org"
-        [local_server.backends.didomi_api]
-            url = "https://api.privacy-center.org"
-=======
+
         [local_server.backends.edgepubs_main_be]
             url = "https://api.edgepubs.com"  # EdgePubs API backend (update when you provide the real backend URL)
         
@@ -72,7 +67,12 @@
             url = "https://creatives.sascdn.com"
         [local_server.backends.googleads_doubleclick_backend]
             url = "https://securepubads.g.doubleclick.net"
->>>>>>> f06a4270
+
+        # Didomi CMP BAckends
+        [local_server.backends.didomi_sdk]
+            url = "https://sdk.privacy-center.org"
+        [local_server.backends.didomi_api]
+            url = "https://api.privacy-center.org"            
 
 
     [local_server.kv_stores]
