--- conflicted
+++ resolved
@@ -15,7 +15,7 @@
 
 [local_server]
     [local_server.backends]
-<<<<<<< HEAD
+
         [local_server.backends.equativ_ad_api_2]
             url = "https://adapi-srv-eu.smartadserver.com"
         [local_server.backends.prebid_backend]
@@ -24,10 +24,7 @@
             url = "https://securepubads.g.doubleclick.net"
         [local_server.backends.wordpress_backend]
             url = "http://localhost:8080"  # Adjust this to your local WordPress URL
-=======
-        [local_server.backends.ad_partner_url]
-            url = "http://127.0.0.1:10180/"
->>>>>>> 55dac6b0
+
 
     [local_server.kv_stores]
         [[local_server.kv_stores.counter_store]]
