# This file describes a Fastly Compute package. To learn more visit:
# https://www.fastly.com/documentation/reference/compute/fastly-toml

authors = ["jason@stackpop.com"]
cloned_from = "https://github.com/fastly/compute-starter-kit-rust-default"
description = "aslk"
language = "rust"
manifest_version = 3
name = "trusted-server-fastly"
service_id = "q9waEnTgJfqQV1a0cYOuo3"

[scripts]
build = """
<<<<<<< HEAD
    cargo build --bin trusted-server-fastly --release --target wasm32-wasip1 --color always &&
    ln -fs wasm32-wasip1 target/wasm32-wasi
=======
    cargo build --bin potsi --release --target wasm32-wasip1 --color always
>>>>>>> c27f7a14
"""

[local_server]
    [local_server.backends]
        [local_server.backends.equativ_ad_api_2] # FIX ME: must match config
            url = "http://127.0.0.1/"

    [local_server.kv_stores]
        [[local_server.kv_stores.jevans_synth_id_counter]] # FIX ME: must match config
            key = "placeholder"
            data = "placeholder"

        [[local_server.kv_stores.jevans_synth_id_opid]] # FIX ME: must match config
            key = "placeholder"
            data = "placeholder"<|MERGE_RESOLUTION|>--- conflicted
+++ resolved
@@ -11,13 +11,9 @@
 
 [scripts]
 build = """
-<<<<<<< HEAD
-    cargo build --bin trusted-server-fastly --release --target wasm32-wasip1 --color always &&
-    ln -fs wasm32-wasip1 target/wasm32-wasi
-=======
-    cargo build --bin potsi --release --target wasm32-wasip1 --color always
->>>>>>> c27f7a14
+    cargo build --bin trusted-server-fastly --release --target wasm32-wasip1 --color always
 """
+
 
 [local_server]
     [local_server.backends]
