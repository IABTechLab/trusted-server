--- conflicted
+++ resolved
@@ -9,14 +9,6 @@
 origin_url = "https://origin.test-publisher.com"
 proxy_secret = "change-me-proxy-secret"
 
-<<<<<<< HEAD
-=======
-[publisher.nextjs]
-enabled = false
-rewrite_attributes = ["href", "link", "url"]
-
-
->>>>>>> e8e13f4c
 [synthetic]
 counter_store = "counter_store"
 opid_store = "opid_store"
@@ -49,13 +41,10 @@
 auto_configure = false
 debug = false
 
-<<<<<<< HEAD
 [integrations.nextjs]
 enabled = false
 rewrite_attributes = ["href", "link", "url"]
 
-=======
->>>>>>> e8e13f4c
 [integrations.testlight]
 endpoint = "https://testlight.example/openrtb2/auction"
 timeout_ms = 1200
