--- conflicted
+++ resolved
@@ -51,12 +51,11 @@
 timeout_ms = 1200
 rewrite_scripts = true
 
-<<<<<<< HEAD
 [integrations.didomi]
 enabled = false
 sdk_origin = "https://sdk.privacy-center.org"
 api_origin = "https://api.privacy-center.org"
-=======
+
 [integrations.permutive]
 enabled = false
 organization_id = ""
@@ -72,7 +71,6 @@
 sdk_url = "https://aim.loc.kr/identity-lockr-v1.0.js"
 cache_ttl_seconds = 3600
 rewrite_sdk = true
->>>>>>> 68eb9290
 
 # Rewrite configuration for creative HTML/CSS processing
 # [rewrite]
